import { DATA_STORE_COLUMN_REGEX, type DataStoreCreateColumnSchema } from '@n8n/api-types';
import { DslColumn } from '@n8n/db';
import type { DataSourceOptions } from '@n8n/typeorm';
import type { DataStoreColumnJsType, DataStoreRowReturn, DataStoreRowsReturn } from 'n8n-workflow';
import { UnexpectedError } from 'n8n-workflow';

import { NotFoundError } from '@/errors/response-errors/not-found.error';

import type { DataStoreUserTableName } from '../data-store.types';
import type { DataTableColumn } from '../data-table-column.entity';

<<<<<<< HEAD
import { NotFoundError } from '@/errors/response-errors/not-found.error';
import { Container } from '@n8n/di';
import { GlobalConfig } from '@n8n/config';

=======
>>>>>>> 574ec6e8
export function toDslColumns(columns: DataStoreCreateColumnSchema[]): DslColumn[] {
	return columns.map((col) => {
		const name = new DslColumn(col.name.trim());

		switch (col.type) {
			case 'number':
				return name.double;
			case 'boolean':
				return name.bool;
			case 'string':
				return name.text;
			case 'date':
				return name.timestampTimezone();
			default:
				return name.text;
		}
	});
}

function dataStoreColumnTypeToSql(
	type: DataStoreCreateColumnSchema['type'],
	dbType: DataSourceOptions['type'],
) {
	switch (type) {
		case 'string':
			return 'TEXT';
		case 'number':
			switch (dbType) {
				case 'postgres':
					return 'DOUBLE PRECISION';
				case 'mysql':
				case 'mariadb':
					return 'DOUBLE';
				case 'sqlite':
					return 'REAL';
				default:
					return 'DOUBLE';
			}
		case 'boolean':
			return 'BOOLEAN';
		case 'date':
			if (dbType === 'postgres') {
				return 'TIMESTAMP';
			}
			return 'DATETIME';
		default:
			throw new NotFoundError(`Unsupported field type: ${type as string}`);
	}
}

function columnToWildcardAndType(
	column: DataStoreCreateColumnSchema,
	dbType: DataSourceOptions['type'],
) {
	return `${quoteIdentifier(column.name, dbType)} ${dataStoreColumnTypeToSql(column.type, dbType)}`;
}

function isValidColumnName(name: string) {
	// Only allow alphanumeric and underscore
	return DATA_STORE_COLUMN_REGEX.test(name);
}

export function addColumnQuery(
	tableName: DataStoreUserTableName,
	column: DataStoreCreateColumnSchema,
	dbType: DataSourceOptions['type'],
) {
	// API requests should already conform to this, but better safe than sorry
	if (!isValidColumnName(column.name)) {
		throw new UnexpectedError('bad column name');
	}

	const quotedTableName = quoteIdentifier(tableName, dbType);

	return `ALTER TABLE ${quotedTableName} ADD ${columnToWildcardAndType(column, dbType)}`;
}

export function deleteColumnQuery(
	tableName: DataStoreUserTableName,
	column: string,
	dbType: DataSourceOptions['type'],
): string {
	const quotedTableName = quoteIdentifier(tableName, dbType);
	return `ALTER TABLE ${quotedTableName} DROP COLUMN ${quoteIdentifier(column, dbType)}`;
}

export function quoteIdentifier(name: string, dbType: DataSourceOptions['type']): string {
	switch (dbType) {
		case 'mysql':
		case 'mariadb':
			return `\`${name}\``;
		case 'postgres':
		case 'sqlite':
		default:
			return `"${name}"`;
	}
}

type WithInsertId = { insertId: number };

const isArrayOf = <T>(data: unknown, itemGuard: (x: unknown) => x is T): data is T[] =>
	Array.isArray(data) && data.every(itemGuard);

const isNumber = (value: unknown): value is number => {
	return typeof value === 'number' && Number.isFinite(value);
};

const isDate = (value: unknown): value is Date => {
	return value instanceof Date;
};

function hasInsertId(data: unknown): data is WithInsertId {
	return typeof data === 'object' && data !== null && 'insertId' in data && isNumber(data.insertId);
}

function hasRowReturnData(data: unknown): data is DataStoreRowReturn {
	return (
		typeof data === 'object' &&
		data !== null &&
		'id' in data &&
		isNumber(data.id) &&
		'createdAt' in data &&
		(isDate(data.createdAt) || typeof data.createdAt === 'string') &&
		'updatedAt' in data &&
		(isDate(data.updatedAt) || typeof data.updatedAt === 'string')
	);
}

function hasRowId(data: unknown): data is Pick<DataStoreRowReturn, 'id'> {
	return typeof data === 'object' && data !== null && 'id' in data && isNumber(data.id);
}

export function extractReturningData(raw: unknown): DataStoreRowReturn[] {
	if (!isArrayOf(raw, hasRowReturnData)) {
		throw new UnexpectedError(
			`Expected INSERT INTO raw to be { id: number; createdAt: string; updatedAt: string }[] on Postgres or MariaDB. Is '${JSON.stringify(raw)}'`,
		);
	}

	return raw;
}

export function extractInsertedIds(raw: unknown, dbType: DataSourceOptions['type']): number[] {
	switch (dbType) {
		case 'postgres':
		case 'mariadb': {
			if (!isArrayOf(raw, hasRowId)) {
				throw new UnexpectedError(
					`Expected INSERT INTO raw to be { id: number }[] on Postgres or MariaDB. Is '${JSON.stringify(raw)}'`,
				);
			}
			return raw.map((r) => r.id);
		}
		case 'mysql': {
			if (!hasInsertId(raw)) {
				throw new UnexpectedError('Expected INSERT INTO raw.insertId: number for MySQL');
			}
			return [raw.insertId];
		}
		case 'sqlite':
		default: {
			if (!isNumber(raw)) {
				throw new UnexpectedError('Expected INSERT INTO raw to be a number for SQLite');
			}
			return [raw];
		}
	}
}

export function normalizeRows(rows: DataStoreRowsReturn, columns: DataTableColumn[]) {
	// we need to normalize system dates as well
	const systemColumns = [
		{ name: 'createdAt', type: 'date' },
		{ name: 'updatedAt', type: 'date' },
	];

	const typeMap = new Map([...columns, ...systemColumns].map((col) => [col.name, col.type]));
	return rows.map((row) => {
		const normalized = { ...row };
		for (const [key, value] of Object.entries(row)) {
			const type = typeMap.get(key);

			if (type === 'boolean') {
				// Convert boolean values to true/false
				if (typeof value === 'boolean') {
					normalized[key] = value;
				} else if (value === 1 || value === '1') {
					normalized[key] = true;
				} else if (value === 0 || value === '0') {
					normalized[key] = false;
				}
			}
			if (type === 'date' && value !== null && value !== undefined) {
				// Convert date objects or strings to dates in UTC
				let dateObj: Date | null = null;

				if (value instanceof Date) {
					dateObj = value;
				} else if (typeof value === 'string') {
					// sqlite returns date strings without timezone information, but we store them as UTC
					const parsed = new Date(value.endsWith('Z') ? value : value + 'Z');
					if (!isNaN(parsed.getTime())) {
						dateObj = parsed;
					}
				} else if (typeof value === 'number') {
					const parsed = new Date(value);
					if (!isNaN(parsed.getTime())) {
						dateObj = parsed;
					}
				}

				normalized[key] = dateObj ?? value;
			}
		}
		return normalized;
	});
}

function formatDateForDatabase(date: Date, dbType?: DataSourceOptions['type']): string {
	// MySQL/MariaDB DATETIME format doesn't accept ISO strings with 'Z' timezone
	if (dbType === 'mysql' || dbType === 'mariadb') {
		return date.toISOString().replace('T', ' ').replace('Z', '');
	}
	// PostgreSQL and SQLite accept ISO strings
	return date.toISOString();
}

export function normalizeValue(
	value: DataStoreColumnJsType,
	columnType: string | undefined,
	dbType?: DataSourceOptions['type'],
): DataStoreColumnJsType {
	if (columnType !== 'date' || value === null || value === undefined) {
		return value;
	}

	// Convert Date objects to appropriate string format for database parameter binding
	if (value instanceof Date) {
		return formatDateForDatabase(value, dbType);
	}

	if (typeof value === 'string') {
		const date = new Date(value);
		if (!isNaN(date.getTime())) {
			// Convert parsed date strings to appropriate format
			return formatDateForDatabase(date, dbType);
		}
	}

	return value;
}

/**
 * Convert a LIKE-style pattern (only % is wildcard) into a SQLite GLOB pattern.
 */
export function toSqliteGlobFromPercent(input: string): string {
	const out: string[] = [];
	for (const ch of String(input ?? '')) {
		if (ch === '%') out.push('*');
		else if (ch === '[') out.push('[[]');
		else if (ch === ']') out.push('[]]');
		else if (ch === '*') out.push('[*]');
		else if (ch === '?') out.push('[?]');
		else out.push(ch);
	}
	return out.join('');
}

/**
 * LIKE escaper for DBs where we use ESCAPE '\'.
 * Keep '%' as wildcard; make '_' literal; escape the escape char itself.
 */
export function escapeLikeSpecials(input: string): string {
	return input
		.replace(/\\/g, '\\\\') // escape the escape char itself
		.replace(/_/g, '\\_'); // make '_' literal ('%' stays a wildcard)
}

export function toTableName(dataStoreId: string): DataStoreUserTableName {
	const { tablePrefix } = Container.get(GlobalConfig).database;
	return `${tablePrefix}data_table_user_${dataStoreId}`;
}<|MERGE_RESOLUTION|>--- conflicted
+++ resolved
@@ -9,13 +9,10 @@
 import type { DataStoreUserTableName } from '../data-store.types';
 import type { DataTableColumn } from '../data-table-column.entity';
 
-<<<<<<< HEAD
 import { NotFoundError } from '@/errors/response-errors/not-found.error';
 import { Container } from '@n8n/di';
 import { GlobalConfig } from '@n8n/config';
 
-=======
->>>>>>> 574ec6e8
 export function toDslColumns(columns: DataStoreCreateColumnSchema[]): DslColumn[] {
 	return columns.map((col) => {
 		const name = new DslColumn(col.name.trim());
