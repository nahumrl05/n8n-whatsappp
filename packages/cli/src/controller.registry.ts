import { RESPONSE_ERROR_MESSAGES } from '@/constants';
import { inProduction } from '@n8n/backend-common';
import { GlobalConfig } from '@n8n/config';
import { type BooleanLicenseFeature } from '@n8n/constants';
import type { AuthenticatedRequest } from '@n8n/db';
import { ControllerRegistryMetadata } from '@n8n/decorators';
import type { AccessScope, Controller, RateLimit } from '@n8n/decorators';
import { Container, Service } from '@n8n/di';
import { Router } from 'express';
import type { Application, Request, Response, RequestHandler } from 'express';
import { rateLimit as expressRateLimit } from 'express-rate-limit';
import { UnexpectedError } from 'n8n-workflow';
import type { ZodClass } from 'zod-class';

import { NotFoundError } from './errors/response-errors/not-found.error';
import { LastActiveAtService } from './services/last-active-at.service';

import { AuthService } from '@/auth/auth.service';
import { UnauthenticatedError } from '@/errors/response-errors/unauthenticated.error';
import { License } from '@/license';
import { userHasScopes } from '@/permissions.ee/check-access';
import { send } from '@/response-helper'; // TODO: move `ResponseHelper.send` to this file

@Service()
export class ControllerRegistry {
	constructor(
		private readonly license: License,
		private readonly authService: AuthService,
		private readonly globalConfig: GlobalConfig,
		private readonly metadata: ControllerRegistryMetadata,
		private readonly lastActiveAtService: LastActiveAtService,
	) {}

	activate(app: Application) {
		for (const controllerClass of this.metadata.controllerClasses) {
			this.activateController(app, controllerClass);
		}
	}

	private activateController(app: Application, controllerClass: Controller) {
		const metadata = this.metadata.getControllerMetadata(controllerClass);

		const router = Router({ mergeParams: true });
		const prefix = `/${this.globalConfig.endpoints.rest}/${metadata.basePath}`
			.replace(/\/+/g, '/')
			.replace(/\/$/, '');
		app.use(prefix, router);

		const controller = Container.get(controllerClass) as Controller;
		const controllerMiddlewares = metadata.middlewares.map(
			(handlerName) => controller[handlerName].bind(controller) as RequestHandler,
		);

		for (const [handlerName, route] of metadata.routes) {
			const argTypes = Reflect.getMetadata(
				'design:paramtypes',
				controller,
				handlerName,
			) as unknown[];

			const handler = async (req: Request, res: Response) => {
				const args: unknown[] = [req, res];
				for (let index = 0; index < route.args.length; index++) {
					const arg = route.args[index];
					if (!arg) continue; // Skip args without any decorators
					if (arg.type === 'param') args.push(req.params[arg.key]);
					else if (['body', 'query'].includes(arg.type)) {
						const paramType = argTypes[index] as ZodClass;
						if (paramType && 'safeParse' in paramType) {
							const output = paramType.safeParse(req[arg.type]);
							if (output.success) args.push(output.data);
							else {
								return res.status(400).json(output.error.errors[0]);
							}
						}
					} else throw new UnexpectedError('Unknown arg type: ' + arg.type);
				}
				return await controller[handlerName](...args);
			};

			router[route.method](
				route.path,
				...(inProduction && route.rateLimit
					? [this.createRateLimitMiddleware(route.rateLimit)]
					: []),

				...(route.skipAuth
					? []
					: ([
<<<<<<< HEAD
							this.authService.createAuthMiddleware(route.allowSkipMFA, route.apiKeyAuth),
=======
							this.authService.createAuthMiddleware({
								allowSkipMFA: route.allowSkipMFA,
								allowSkipPreviewAuth: route.allowSkipPreviewAuth,
							}),
>>>>>>> 182a40e1
							this.lastActiveAtService.middleware.bind(this.lastActiveAtService),
						] as RequestHandler[])),
				...(route.licenseFeature ? [this.createLicenseMiddleware(route.licenseFeature)] : []),
				...(route.accessScope ? [this.createScopedMiddleware(route.accessScope)] : []),
				...controllerMiddlewares,
				...route.middlewares,
				route.usesTemplates
					? async (req, res) => {
							// When using templates, intentionally drop the return value,
							// since template rendering writes directly to the response.
							await handler(req, res);
						}
					: send(handler),
			);
		}
	}

	private createRateLimitMiddleware(rateLimit: true | RateLimit): RequestHandler {
		if (typeof rateLimit === 'boolean') rateLimit = {};
		return expressRateLimit({
			windowMs: rateLimit.windowMs,
			limit: rateLimit.limit,
			message: { message: 'Too many requests' },
		});
	}

	private createLicenseMiddleware(feature: BooleanLicenseFeature): RequestHandler {
		return (_req, res, next) => {
			if (!this.license.isLicensed(feature)) {
				res.status(403).json({ status: 'error', message: 'Plan lacks license for this feature' });
				return;
			}
			next();
		};
	}

	private createScopedMiddleware(accessScope: AccessScope): RequestHandler {
		return async (
			req: AuthenticatedRequest<{ credentialId?: string; workflowId?: string; projectId?: string }>,
			res,
			next,
		) => {
			if (!req.user) throw new UnauthenticatedError();

			const { scope, globalOnly } = accessScope;

			try {
				if (!(await userHasScopes(req.user, [scope], globalOnly, req.params))) {
					res.status(403).json({
						status: 'error',
						message: RESPONSE_ERROR_MESSAGES.MISSING_SCOPE,
					});
					return;
				}
			} catch (error) {
				if (error instanceof NotFoundError) {
					res.status(404).json({ status: 'error', message: error.message });
					return;
				}
				throw error;
			}

			next();
		};
	}
}<|MERGE_RESOLUTION|>--- conflicted
+++ resolved
@@ -87,14 +87,11 @@
 				...(route.skipAuth
 					? []
 					: ([
-<<<<<<< HEAD
-							this.authService.createAuthMiddleware(route.allowSkipMFA, route.apiKeyAuth),
-=======
 							this.authService.createAuthMiddleware({
 								allowSkipMFA: route.allowSkipMFA,
 								allowSkipPreviewAuth: route.allowSkipPreviewAuth,
+								apiKeyAuth: route.apiKeyAuth,
 							}),
->>>>>>> 182a40e1
 							this.lastActiveAtService.middleware.bind(this.lastActiveAtService),
 						] as RequestHandler[])),
 				...(route.licenseFeature ? [this.createLicenseMiddleware(route.licenseFeature)] : []),
