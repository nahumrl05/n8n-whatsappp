import { Expose } from 'class-transformer';
import { IsOptional, IsString, IsBoolean, IsArray } from 'class-validator';

import { BaseFilter } from './base.filter.dto';

export class WorkflowFilter extends BaseFilter {
	@IsString()
	@IsOptional()
	@Expose()
	name?: string;

	@IsBoolean()
	@IsOptional()
	@Expose()
	active?: boolean;

	@IsBoolean()
	@IsOptional()
	@Expose()
	isArchived?: boolean;

	@IsArray()
	@IsString({ each: true })
	@IsOptional()
	@Expose()
	tags?: string[];

	@IsString()
	@IsOptional()
	@Expose()
	projectId?: string;

	@IsString()
	@IsOptional()
	@Expose()
	parentFolderId?: string;

<<<<<<< HEAD
	@IsArray()
	@IsString({ each: true })
	@IsOptional()
	@Expose()
	nodeTypes?: string[];

	@IsString()
	@IsOptional()
	@Expose()
	nodeType?: string;
=======
	@IsBoolean()
	@IsOptional()
	@Expose()
	availableInMCP?: boolean;
>>>>>>> 677cddab

	static async fromString(rawFilter: string) {
		return await this.toFilter(rawFilter, WorkflowFilter);
	}
}<|MERGE_RESOLUTION|>--- conflicted
+++ resolved
@@ -35,7 +35,11 @@
 	@Expose()
 	parentFolderId?: string;
 
-<<<<<<< HEAD
+	@IsBoolean()
+	@IsOptional()
+	@Expose()
+	availableInMCP?: boolean;
+
 	@IsArray()
 	@IsString({ each: true })
 	@IsOptional()
@@ -46,12 +50,6 @@
 	@IsOptional()
 	@Expose()
 	nodeType?: string;
-=======
-	@IsBoolean()
-	@IsOptional()
-	@Expose()
-	availableInMCP?: boolean;
->>>>>>> 677cddab
 
 	static async fromString(rawFilter: string) {
 		return await this.toFilter(rawFilter, WorkflowFilter);
