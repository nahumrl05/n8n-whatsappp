import { existsSync } from 'fs';
import { readFile } from 'fs/promises';
import Handlebars from 'handlebars';
import { join as pathJoin } from 'path';
<<<<<<< HEAD
import Mustache from 'mustache';
=======
// eslint-disable-next-line import/no-cycle
>>>>>>> 4ce0fed0
import { GenericHelpers } from '../..';
import * as config from '../../../config';
import {
	InviteEmailData,
	PasswordResetData,
	SendEmailResult,
	UserManagementMailerImplementation,
} from './Interfaces';
import { NodeMailer } from './NodeMailer';

type Template = HandlebarsTemplateDelegate<unknown>;
type TemplateName = 'invite' | 'passwordReset';

const templates: Partial<Record<TemplateName, Template>> = {};

async function getTemplate(
	templateName: TemplateName,
	defaultFilename = `${templateName}.html`,
): Promise<Template> {
	let template = templates[templateName];
	if (!template) {
		const templateOverride = (await GenericHelpers.getConfigValue(
			`userManagement.emails.templates.${templateName}`,
		)) as string;

		let markup;
		if (templateOverride && existsSync(templateOverride)) {
			markup = await readFile(templateOverride, 'utf-8');
		} else {
			markup = await readFile(pathJoin(__dirname, `templates/${defaultFilename}`), 'utf-8');
		}
		template = Handlebars.compile(markup);
		templates[templateName] = template;
	}
	return template;
}

export class UserManagementMailer {
	private mailer: UserManagementMailerImplementation | undefined;

	constructor() {
		// Other implementations can be used in the future.
		if (config.getEnv('userManagement.emails.mode') === 'smtp') {
			this.mailer = new NodeMailer();
		}
	}

	async verifyConnection(): Promise<void> {
		if (!this.mailer) return Promise.reject();

		return this.mailer.verifyConnection();
	}

	async invite(inviteEmailData: InviteEmailData): Promise<SendEmailResult> {
		if (!this.mailer) return Promise.reject();

		const template = await getTemplate('invite');
		const result = await this.mailer.sendMail({
			emailRecipients: inviteEmailData.email,
			subject: 'You have been invited to n8n',
			body: template(inviteEmailData),
		});

		// If mailer does not exist it means mail has been disabled.
		return result ?? { success: true };
	}

	async passwordReset(passwordResetData: PasswordResetData): Promise<SendEmailResult> {
<<<<<<< HEAD
		let template = await getTemplate('passwordReset', 'passwordReset.html');
		template = Mustache.render(template, {
			...passwordResetData,
			isEmailUser: passwordResetData.signInType === 'email',
		});
		// eslint-disable-next-line @typescript-eslint/no-non-null-assertion
		const result = await this.mailer?.sendMail({
=======
		if (!this.mailer) return Promise.reject();

		const template = await getTemplate('passwordReset');
		const result = await this.mailer.sendMail({
>>>>>>> 4ce0fed0
			emailRecipients: passwordResetData.email,
			subject: 'n8n password reset',
			body: template(passwordResetData),
		});

		// If mailer does not exist it means mail has been disabled.
		return result ?? { success: true };
	}
}

let mailerInstance: UserManagementMailer | undefined;

export async function getInstance(): Promise<UserManagementMailer> {
	if (mailerInstance === undefined) {
		mailerInstance = new UserManagementMailer();
		try {
			await mailerInstance.verifyConnection();
		} catch (error) {
			mailerInstance = undefined;
			throw error;
		}
	}
	return mailerInstance;
}<|MERGE_RESOLUTION|>--- conflicted
+++ resolved
@@ -2,11 +2,7 @@
 import { readFile } from 'fs/promises';
 import Handlebars from 'handlebars';
 import { join as pathJoin } from 'path';
-<<<<<<< HEAD
-import Mustache from 'mustache';
-=======
 // eslint-disable-next-line import/no-cycle
->>>>>>> 4ce0fed0
 import { GenericHelpers } from '../..';
 import * as config from '../../../config';
 import {
@@ -75,20 +71,8 @@
 	}
 
 	async passwordReset(passwordResetData: PasswordResetData): Promise<SendEmailResult> {
-<<<<<<< HEAD
-		let template = await getTemplate('passwordReset', 'passwordReset.html');
-		template = Mustache.render(template, {
-			...passwordResetData,
-			isEmailUser: passwordResetData.signInType === 'email',
-		});
-		// eslint-disable-next-line @typescript-eslint/no-non-null-assertion
+		const template = await getTemplate('passwordReset', 'passwordReset.html');
 		const result = await this.mailer?.sendMail({
-=======
-		if (!this.mailer) return Promise.reject();
-
-		const template = await getTemplate('passwordReset');
-		const result = await this.mailer.sendMail({
->>>>>>> 4ce0fed0
 			emailRecipients: passwordResetData.email,
 			subject: 'n8n password reset',
 			body: template(passwordResetData),
