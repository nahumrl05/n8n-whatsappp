{
  "name": "n8n-editor-ui",
  "version": "0.103.0",
  "description": "Workflow Editor UI for n8n",
  "license": "SEE LICENSE IN LICENSE.md",
  "homepage": "https://n8n.io",
  "author": {
    "name": "Jan Oberhauser",
    "email": "jan@n8n.io"
  },
  "main": "index.js",
  "repository": {
    "type": "git",
    "url": "git+https://github.com/n8n-io/n8n.git"
  },
  "scripts": {
    "build": "cross-env VUE_APP_PUBLIC_PATH=\"/%BASE_PATH%/\" vue-cli-service build",
    "dev": "npm run serve",
    "lint": "vue-cli-service lint",
    "serve": "cross-env VUE_APP_URL_BASE_API=http://localhost:5678/ vue-cli-service serve",
    "test": "npm run test:unit",
    "tslint": "tslint -p tsconfig.json -c tslint.json",
    "tslintfix": "tslint --fix -p tsconfig.json -c tslint.json",
    "test:e2e": "vue-cli-service test:e2e",
    "test:unit": "vue-cli-service test:unit"
  },
  "dependencies": {
    "n8n-design-system": "~0.1.0",
    "timeago.js": "^4.0.2",
    "v-click-outside": "^3.1.2",
    "vue-fragment": "^1.5.2"
  },
  "devDependencies": {
    "@beyonk/google-fonts-webpack-plugin": "^1.5.0",
    "@fortawesome/fontawesome-svg-core": "^1.2.35",
    "@fortawesome/free-solid-svg-icons": "^5.15.3",
    "@fortawesome/vue-fontawesome": "^2.0.2",
    "@types/dateformat": "^3.0.0",
    "@types/express": "^4.17.6",
    "@types/file-saver": "^2.0.1",
    "@types/jest": "^26.0.13",
    "@types/lodash.get": "^4.4.6",
    "@types/lodash.set": "^4.3.6",
    "@types/node": "^14.14.40",
    "@types/quill": "^2.0.1",
    "@types/uuid": "^8.3.0",
    "@typescript-eslint/eslint-plugin": "^4.18.0",
    "@typescript-eslint/parser": "^4.18.0",
    "@vue/cli-plugin-babel": "~4.5.0",
    "@vue/cli-plugin-eslint": "~4.5.0",
    "@vue/cli-plugin-typescript": "~4.5.0",
    "@vue/cli-plugin-unit-jest": "~4.5.0",
    "@vue/cli-service": "~4.5.0",
    "@vue/eslint-config-standard": "^5.0.1",
    "@vue/eslint-config-typescript": "^7.0.0",
    "@vue/test-utils": "^1.0.3",
    "axios": "^0.21.1",
    "babel-core": "7.0.0-bridge.0",
    "babel-eslint": "^10.0.1",
    "cross-env": "^7.0.2",
    "dateformat": "^3.0.3",
    "element-ui": "~2.13.0",
    "eslint": "^6.8.0",
    "eslint-plugin-import": "^2.19.1",
    "eslint-plugin-vue": "^6.2.2",
    "file-saver": "^2.0.2",
    "flatted": "^2.0.0",
    "jquery": "^3.4.1",
    "jshint": "^2.9.7",
    "jsplumb": "2.15.4",
    "lodash.debounce": "^4.0.8",
    "lodash.get": "^4.4.2",
    "lodash.set": "^4.3.2",
<<<<<<< HEAD
    "n8n-workflow": "~0.64.0",
    "sass": "^1.26.5",
=======
    "n8n-workflow": "~0.65.0",
    "node-sass": "^4.12.0",
>>>>>>> 73653093
    "normalize-wheel": "^1.0.1",
    "prismjs": "^1.17.1",
    "quill": "^2.0.0-dev.3",
    "quill-autoformat": "^0.1.1",
    "sass-loader": "^8.0.2",
    "string-template-parser": "^1.2.6",
    "ts-jest": "^26.3.0",
    "tslint": "^6.1.2",
    "typescript": "~3.9.7",
    "uuid": "^8.3.0",
    "vue": "^2.6.11",
    "vue-cli-plugin-webpack-bundle-analyzer": "^2.0.0",
    "vue-json-pretty": "1.7.1",
    "vue-prism-editor": "^0.3.0",
    "vue-router": "^3.0.6",
    "vue-template-compiler": "^2.6.11",
    "vue-typed-mixins": "^0.2.0",
    "vue2-touch-events": "^3.2.1",
    "vuex": "^3.1.1"
  }
}<|MERGE_RESOLUTION|>--- conflicted
+++ resolved
@@ -71,13 +71,8 @@
     "lodash.debounce": "^4.0.8",
     "lodash.get": "^4.4.2",
     "lodash.set": "^4.3.2",
-<<<<<<< HEAD
-    "n8n-workflow": "~0.64.0",
+    "n8n-workflow": "~0.65.0",
     "sass": "^1.26.5",
-=======
-    "n8n-workflow": "~0.65.0",
-    "node-sass": "^4.12.0",
->>>>>>> 73653093
     "normalize-wheel": "^1.0.1",
     "prismjs": "^1.17.1",
     "quill": "^2.0.0-dev.3",
