<script lang="ts">
export type TableHeader<T> = {
	title?: string;
	key?: DeepKeys<T> | string;
	value?: DeepKeys<T> | AccessorFn<T>;
	disableSort?: boolean;
	minWidth?: number;
	width?: number;
	align?: 'end' | 'start' | 'center';
	resize?: boolean;
} & (
	| { title: string; key?: never; value?: never } // Ensures an object with only `title` is valid
	| { key: DeepKeys<T> }
	| { value: DeepKeys<T>; key?: string }
	| { key: string; value: AccessorFn<T> }
);
export type TableSortBy = SortingState;
export type TableOptions = {
	page: number;
	itemsPerPage: number;
	sortBy: Array<{ id: string; desc: boolean }>;
};
</script>

<script setup lang="ts" generic="T extends Record<string, any>">
import type {
	AccessorFn,
	Cell,
	CellContext,
	ColumnDef,
	CoreColumn,
	CoreOptions,
	DeepKeys,
	PaginationState,
	Row,
	RowSelectionState,
	SortingState,
	Updater,
} from '@tanstack/vue-table';
import { createColumnHelper, FlexRender, getCoreRowModel, useVueTable } from '@tanstack/vue-table';
import { useThrottleFn } from '@vueuse/core';
import { ElCheckbox, ElOption, ElSelect, ElSkeletonItem } from 'element-plus';
import get from 'lodash/get';
import { computed, h, ref, shallowRef, useSlots, watch } from 'vue';

import N8nPagination from '../N8nPagination';

type VueClass = string | string[] | Record<string, boolean> | undefined;

const props = withDefaults(
	defineProps<{
		items: T[];
		headers: Array<TableHeader<T>>;
		itemsLength: number;
		loading?: boolean;
		multiSort?: boolean;

		showSelect?: boolean;
		/**
		 * For the selection feature to work, the data table must be able to differentiate each row in the data set. This is done using the item-value prop. It designates a property on the item that should contain a unique value. By default the property it looks for is id.
		 * You can also supply a function, if for example the unique value needs to be a composite of several properties. The function receives each item as its first argument
		 */
		itemValue?: CoreOptions<T>['getRowId'] | string;
		returnObject?: boolean;

		itemSelectable?: boolean | DeepKeys<T> | ((row: T) => boolean);
		pageSizes?: number[];
		rowProps?: { class?: VueClass } | ((row: T, index: number) => { class?: VueClass });
	}>(),
	{
		itemSelectable: undefined,
		itemValue: 'id',
		pageSizes: () => [10, 25, 50, 100],
		rowProps: undefined,
	},
);

const slots = useSlots();
defineSlots<{
	[key: `item.${string}`]: (props: { value: unknown; item: T }) => void;
	item: (props: { item: T; cells: Array<Cell<T, unknown>> }) => void;
	cover?: () => void;
}>();

const emit = defineEmits<{
	// eslint-disable-next-line @typescript-eslint/naming-convention
	'update:options': [payload: TableOptions];
	// eslint-disable-next-line @typescript-eslint/naming-convention
	'click:row': [event: MouseEvent, payload: { item: T }];
}>();

const data = shallowRef<T[]>(props.items.concat());
watch(
	() => props.items,
	() => {
		data.value = props.items.concat();
	},
	// the sync will NOT work without the deep watcher
	{ deep: true },
);

function itemKeySlot(info: CellContext<T, unknown>) {
	const slotName = `item.${info.column.id}` as const;
	return slots[slotName]
		? slots[slotName]({ item: info.row.original, value: info.getValue() })
		: info.getValue();
}

function isValueAccessor(column: TableHeader<T>): column is Required<TableHeader<T>> {
	return !!column.value;
}

function getHeaderTitle(column: TableHeader<T>) {
	const value = typeof column.value === 'function' ? '' : column.value;

	return column.title ?? column.key ?? value;
}

function isAccessorColumn(
	column: TableHeader<T>,
): column is Omit<TableHeader<T>, 'key' | 'value'> & { key: string; value: AccessorFn<T> } {
	return typeof column.value === 'function';
}

type ColumnMeta = {
	cellProps: {
		align?: 'end' | 'start' | 'center';
	};
};

const getColumnMeta = (column: CoreColumn<T, unknown>) => {
	return (column.columnDef.meta ?? { align: 'start' }) as ColumnMeta;
};

function getRowProps(row: T, index: number) {
	if (typeof props.rowProps === 'function') {
		return props.rowProps(row, index);
	}
	return props.rowProps;
}

const MIN_COLUMN_WIDTH = 75;

function getValueAccessor(column: Required<TableHeader<T>>) {
	if (isAccessorColumn(column)) {
		return columnHelper.accessor(column.value, {
			id: column.key,
			cell: itemKeySlot,
			header: () => getHeaderTitle(column),
			enableSorting: !column.disableSort,
			enableResizing: column.resize ?? true,
			minSize: column.minWidth ?? MIN_COLUMN_WIDTH,
			size: column.width,
			meta: {
				cellProps: {
					align: column.align ?? 'start',
				},
			},
		});
	} else {
		return columnHelper.accessor(column.value, {
			id: column.key ?? column.value,
			cell: itemKeySlot,
			header: () => getHeaderTitle(column),
			enableSorting: !column.disableSort,
			enableResizing: column.resize ?? true,
			minSize: column.minWidth ?? MIN_COLUMN_WIDTH,
			size: column.width,
			meta: {
				cellProps: {
					align: column.align ?? 'start',
				},
			},
		});
	}
}

function mapHeaders(columns: Array<TableHeader<T>>) {
	return columns.map((column, index) => {
		if (isValueAccessor(column)) {
			return getValueAccessor(column);
		}

		if (column.key) {
			const accessor = column.key;
			//@ts-expect-error key is marked as a string
			return columnHelper.accessor(column.key, {
				id: accessor,
				cell: itemKeySlot,
				header: () => getHeaderTitle(column),
				enableSorting: !column.disableSort,
				enableResizing: column.resize ?? true,
				minSize: column.minWidth ?? MIN_COLUMN_WIDTH,
				size: column.width,
				meta: {
					cellProps: {
						align: column.align ?? 'start',
					},
				},
			});
		}

		return columnHelper.display({
			id: `display_column_${index}`,
			header: () => getHeaderTitle(column),
			size: column.width,
			meta: {
				cellProps: {
					align: column.align ?? 'start',
				},
			},
		});
	});
}

const columnsDefinition = computed(() => {
	return [...(props.showSelect ? [selectColumn] : []), ...mapHeaders(props.headers)];
});

const page = defineModel<number>('page', { default: 0 });
watch(page, () => table.setPageIndex(page.value));

const itemsPerPage = defineModel<number>('items-per-page', { default: 10 });
watch(itemsPerPage, () => table.setPageSize(itemsPerPage.value));

const pagination = computed<PaginationState>({
	get() {
		return {
			pageIndex: page.value,
			pageSize: itemsPerPage.value,
		};
	},
	set(newValue) {
		page.value = newValue.pageIndex;
		itemsPerPage.value = newValue.pageSize;
	},
});

const showPagination = computed(() => props.itemsLength > Math.min(...props.pageSizes));

const sortBy = defineModel<SortingState>('sort-by', { default: [], required: false });

function handleSortingChange(updaterOrValue: Updater<SortingState>) {
	const newValue =
		typeof updaterOrValue === 'function' ? updaterOrValue(sortBy.value) : updaterOrValue;
	sortBy.value = newValue;

	// Use newValue instead of sortBy.value to ensure the latest value is used
	// This is because of the async nature of the Vue reactivity system
	emit('update:options', {
		page: page.value,
		itemsPerPage: itemsPerPage.value,
		sortBy: newValue,
	});
}

const SELECT_COLUMN_ID = 'data-table-select';
const selectColumn: ColumnDef<T> = {
	id: SELECT_COLUMN_ID,
	enableResizing: false,
	size: 38,
	enablePinning: true,
	header: ({ table }) => {
		const checkboxRef = ref<typeof ElCheckbox>();
		return h(ElCheckbox, {
			ref: checkboxRef,
			modelValue: table.getIsAllRowsSelected(),
			indeterminate: table.getIsSomeRowsSelected(),
			onChange: () => {
				// eslint-disable-next-line @typescript-eslint/no-unsafe-member-access
				const input = checkboxRef.value?.$el.getElementsByTagName('input')[0];
				if (!input) return;
				table.getToggleAllRowsSelectedHandler()?.({ target: input });
			},
		});
	},
	cell: ({ row }) => {
		const checkboxRef = ref<typeof ElCheckbox>();
		return h(ElCheckbox, {
			ref: checkboxRef,
			modelValue: row.getIsSelected(),
			disabled: !row.getCanSelect(),
			onChange: () => {
				// eslint-disable-next-line @typescript-eslint/no-unsafe-member-access
				const input = checkboxRef.value?.$el.getElementsByTagName('input')[0];
				if (!input) return;
				row.getToggleSelectedHandler()?.({ target: input });
			},
		});
	},
	meta: {
		cellProps: {
			align: undefined,
		},
	},
};

function getRowId(originalRow: T, index: number, parent?: Row<T>): string {
	if (typeof props.itemValue === 'function') {
		return props.itemValue(originalRow, index, parent);
	}

	return String(get(originalRow, props.itemValue));
}

function handleRowSelectionChange(updaterOrValue: Updater<RowSelectionState>) {
	if (typeof updaterOrValue === 'function') {
		rowSelection.value = updaterOrValue(rowSelection.value);
	} else {
		rowSelection.value = updaterOrValue;
	}

	if (props.returnObject) {
		selection.value = Object.keys(rowSelection.value).map((id) => table.getRow(id).original);
	} else {
		selection.value = Object.keys(rowSelection.value);
	}
}

const selection = defineModel<string[] | T[]>('selection');
const rowSelection = ref(
	(selection.value ?? []).reduce<RowSelectionState>((acc, item, index) => {
		const key = typeof item === 'string' ? item : getRowId(item, index);
		acc[key] = true;

		return acc;
	}, {}),
);

const emitUpdateOptions = useThrottleFn(
	(payload: TableOptions) => emit('update:options', payload),
	100,
);

function handlePageSizeChange(newPageSize: number) {
	// Calculate the maximum available page (0-based indexing)
	const maxPage = Math.max(0, Math.ceil(props.itemsLength / newPageSize) - 1);
	const newPage = Math.min(page.value, maxPage);

	page.value = newPage;
	itemsPerPage.value = newPageSize;
}

const columnHelper = createColumnHelper<T>();
const table = useVueTable({
	data,
	columns: columnsDefinition.value,
	get rowCount() {
		return props.itemsLength;
	},
	state: {
		get sorting() {
			return sortBy.value;
		},
		get pagination() {
			return pagination.value;
		},
		get rowSelection() {
			return rowSelection.value;
		},
	},
	getCoreRowModel: getCoreRowModel(),
	onSortingChange: handleSortingChange,
	onPaginationChange(updaterOrValue) {
		const newValue =
			typeof updaterOrValue === 'function' ? updaterOrValue(pagination.value) : updaterOrValue;

		// prevent duplicate events from being fired
		void emitUpdateOptions({
			page: newValue.pageIndex,
			itemsPerPage: newValue.pageSize,
			sortBy: sortBy.value,
		});
	},
	manualSorting: true,
	enableMultiSort: props.multiSort,
	manualPagination: true,
	columnResizeMode: 'onChange',
	columnResizeDirection: 'ltr',
	getRowId,
	enableRowSelection: (row) => {
		if (typeof props.itemSelectable === 'undefined') {
			return true;
		}
		if (typeof props.itemSelectable === 'boolean') {
			return props.itemSelectable;
		}

		if (typeof props.itemSelectable === 'function') {
			return props.itemSelectable(row.original);
		}

		return Boolean(get(row.original, props.itemSelectable));
	},
	onRowSelectionChange: handleRowSelectionChange,
});
</script>

<template>
	<div>
		<div class="n8n-data-table-server-wrapper">
			<div class="table-scroll">
				<table
					class="n8n-data-table-server"
					:class="{ 'table--loading': loading }"
					:style="{
						width: `${table.getCenterTotalSize()}px`,
						borderSpacing: 0,
						minWidth: '100%',
						tableLayout: 'fixed',
					}"
				>
					<thead :style="{ position: 'sticky', top: 0, zIndex: 2 }" :class="{ loading }">
						<tr v-for="headerGroup in table.getHeaderGroups()" :key="headerGroup.id">
							<template v-for="header in headerGroup.headers" :key="header.id">
								<th
									:style="{
										cursor: header.column.getCanSort() ? 'pointer' : undefined,
										width: `${header.getSize()}px`,
									}"
									:class="{
										[`cell-align--${getColumnMeta(header.column).cellProps.align}`]: true,
									}"
									@mousedown="header.column.getToggleSortingHandler()?.($event)"
								>
									<FlexRender
										v-if="!header.isPlaceholder"
										:render="header.column.columnDef.header"
										:props="header.getContext()"
									/>

									<template v-if="header.column.getCanSort()">
										{{ { asc: '↑', desc: '↓' }[header.column.getIsSorted() as string] }}
									</template>

									<div
										v-if="header.column.getCanResize()"
										:class="{ resizer: true, ['is-resizing']: header.column.getIsResizing() }"
										@mousedown.stop="header.getResizeHandler()?.($event)"
										@touchstart="header.getResizeHandler()?.($event)"
										@dblclick="header.column.resetSize()"
									></div>
								</th>
							</template>
						</tr>
						<tr v-if="loading">
							<th :colspan="table.getVisibleFlatColumns().length" class="loading-row">
								<div class="progress-bar">
									<div class="progress-bar-value"></div>
								</div>
							</th>
						</tr>
					</thead>
					<tbody>
						<template v-if="slots.cover">
							<tr>
								<td class="cover" :colspan="table.getVisibleFlatColumns().length">
									<slot name="cover" />
								</td>
							</tr>
						</template>
						<template v-if="loading && !table.getRowModel().rows.length">
							<tr v-for="item in itemsPerPage" :key="item">
								<td
									v-for="coll in table.getVisibleFlatColumns()"
									:key="coll.id"
									class="el-skeleton is-animated"
								>
									<ElSkeletonItem />
								</td>
							</tr>
						</template>
						<template v-else-if="table.getRowModel().rows.length">
							<template v-for="row in table.getRowModel().rows" :key="row.id">
								<slot name="item" v-bind="{ item: row.original, cells: row.getVisibleCells() }">
									<tr
										v-bind="getRowProps(row.original, row.index)"
										@click="emit('click:row', $event, { item: row.original })"
									>
										<template v-for="cell in row.getVisibleCells()" :key="cell.id">
											<td
												:class="{
													[`cell-align--${getColumnMeta(cell.column).cellProps.align}`]: Boolean(
														getColumnMeta(cell.column).cellProps.align,
													),
												}"
											>
												<FlexRender
													:render="cell.column.columnDef.cell"
													:props="cell.getContext()"
												/>
											</td>
										</template>
									</tr>
								</slot>
							</template>
						</template>
					</tbody>
				</table>
			</div>
		</div>
		<div v-if="showPagination" class="table-pagination" data-test-id="pagination">
			<N8nPagination
				:current-page="page + 1"
				:page-size="itemsPerPage"
				:page-sizes="pageSizes"
				layout="prev, pager, next"
				:total="itemsLength"
				@update:current-page="page = $event - 1"
			>
			</N8nPagination>
			<div class="table-pagination__sizes">
				<div class="table-pagination__sizes__label">Page size</div>
				<ElSelect
					v-model.number="itemsPerPage"
					class="table-pagination__sizes__select"
					size="small"
					:teleported="false"
					@update:model-value="handlePageSizeChange"
				>
					<ElOption v-for="item in pageSizes" :key="item" :label="item" :value="item" />
				</ElSelect>
			</div>
		</div>
	</div>
</template>

<style lang="scss" scoped>
.n8n-data-table-server {
	height: 100%;
	font-size: var(--font-size-s);

	table {
		width: 100%;
		border-collapse: separate;
		border-spacing: 0;
		white-space: nowrap;

		> thead {
			position: sticky;
			top: 0;
			z-index: 2;
		}
	}

	th {
		position: relative;
<<<<<<< HEAD
		color: var(--color-text-base);
=======
		text-align: left;
		color: var(--color--text);
>>>>>>> 1a6968b0
		font-weight: 600;
		font-size: 12px;
		padding: 0 8px;
		text-transform: capitalize;
		height: 36px;
		white-space: nowrap;

		&:first-child {
			padding-left: 16px;
		}

		&:last-child {
			padding-right: 16px;
		}
	}

	thead {
		background-color: var(--color--background--light-1);
		border-bottom: 1px solid var(--color--foreground);
	}

	tbody > tr {
		&:hover {
			background-color: var(--color--background--light-2);
		}

		&:last-child > td {
			border-bottom: 0;
		}
	}

	tbody tr {
<<<<<<< HEAD
		background-color: var(--color-background-xlight);
		border-bottom: 1px solid var(--color-foreground-base);
		&:last-child {
			border-color: transparent;
		}
=======
		background-color: var(--color--background--light-3);
		border-bottom: 1px solid var(--color--foreground);
>>>>>>> 1a6968b0
	}

	td {
		color: var(--color--text--shade-1);
		padding: 0 8px;
		height: 48px;

		&:first-child {
			padding-left: 16px;
		}
		&:last-child {
			padding-right: 16px;
		}

		&.cover {
			width: 0;
			height: 0;
			padding: 0;
			border: 0;
			overflow: visible;
		}
	}
}

.n8n-data-table-server-wrapper {
	border-radius: 8px;
	border: 1px solid var(--color--foreground);
	overflow: hidden;
}

.table-scroll {
	max-height: 100%;
	overflow: auto;
	position: relative;
}

th.loading-row {
	background-color: transparent;
	padding: 0 !important;
	border: 0 !important;
	height: 0;
	position: relative;
}

.progress-bar {
	position: absolute;
	height: 2px;
	width: 100%;
	overflow: hidden;
}

.progress-bar-value {
	width: 100%;
	height: 100%;
	background-color: var(--color--primary);
	animation: indeterminateAnimation 1s infinite linear;
	transform-origin: 0% 50%;
	position: absolute;
}

@keyframes indeterminateAnimation {
	0% {
		transform: translateX(0) scaleX(0);
	}
	40% {
		transform: translateX(0) scaleX(0.4);
	}
	100% {
		transform: translateX(100%) scaleX(0.5);
	}
}

.table--loading {
	td {
		opacity: 0.38;
	}
}

.table-pagination {
	margin-top: 10px;
	display: flex;
	justify-content: flex-end;
	align-items: center;

	&__sizes {
		display: flex;

		&__label {
			color: var(--color--text);
			background-color: var(--color--background--light-2);
			border: 1px solid var(--color--foreground);
			border-right: 0;
			font-size: 12px;
			display: flex;
			align-items: center;
			padding: 0 8px;
			border-top-left-radius: var(--border-radius-base);
			border-bottom-left-radius: var(--border-radius-base);
		}

		&__select {
			--input-border-top-left-radius: 0;
			--input-border-bottom-left-radius: 0;
			width: 70px;
		}
	}
}

.resizer {
	position: absolute;
	top: 0;
	height: 100%;
	width: 3px;
	background: var(--color--primary);
	cursor: col-resize;
	user-select: none;
	touch-action: none;
	right: -2px;
	display: none;
	z-index: 1;
	&:hover {
		display: block;
	}
}

.resizer.is-resizing {
	display: block;
}

th:hover:not(:last-child) > .resizer {
	display: block;
}

.cell-align {
	&--start {
		text-align: start;
	}

	&--end {
		text-align: end;
	}

	&--center {
		text-align: center;
	}
}
</style><|MERGE_RESOLUTION|>--- conflicted
+++ resolved
@@ -545,12 +545,7 @@
 
 	th {
 		position: relative;
-<<<<<<< HEAD
-		color: var(--color-text-base);
-=======
-		text-align: left;
 		color: var(--color--text);
->>>>>>> 1a6968b0
 		font-weight: 600;
 		font-size: 12px;
 		padding: 0 8px;
@@ -583,16 +578,11 @@
 	}
 
 	tbody tr {
-<<<<<<< HEAD
-		background-color: var(--color-background-xlight);
-		border-bottom: 1px solid var(--color-foreground-base);
+		background-color: var(--color--background--light-3);
+		border-bottom: 1px solid var(--color--foreground);
 		&:last-child {
 			border-color: transparent;
 		}
-=======
-		background-color: var(--color--background--light-3);
-		border-bottom: 1px solid var(--color--foreground);
->>>>>>> 1a6968b0
 	}
 
 	td {
