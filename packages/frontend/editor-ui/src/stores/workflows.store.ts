--- conflicted
+++ resolved
@@ -1890,10 +1890,8 @@
 		getPartialIdForNode,
 		setSelectedTriggerNodeName,
 		totalWorkflowCount,
-<<<<<<< HEAD
 		fetchLastSuccessfulExecution,
 		lastSuccessfulExecution,
-=======
 		defaults,
 		// This is exposed to ease the refactoring to the injected workflowState composable
 		// Please do not use outside this context
@@ -1901,6 +1899,5 @@
 			setWorkflowSettings,
 			setActiveExecutionId,
 		},
->>>>>>> 30ce501f
 	};
 });