<script lang="ts" setup>
import type { Role } from '@n8n/permissions';
import { computed, ref, watch, onBeforeMount, onMounted, nextTick } from 'vue';
import { useRouter } from 'vue-router';
import { deepCopy } from 'n8n-workflow';
import { N8nFormInput, N8nInput } from '@n8n/design-system';
import { useDebounceFn } from '@vueuse/core';
import { useUsersStore } from '@/stores/users.store';
import { useI18n } from '@n8n/i18n';
import { type ResourceCounts, useProjectsStore } from '@/stores/projects.store';
import type { Project, ProjectRelation, ProjectMemberData } from '@/types/projects.types';
import { useToast } from '@/composables/useToast';
import { VIEWS } from '@/constants';
import ProjectDeleteDialog from '@/components/Projects/ProjectDeleteDialog.vue';
import ProjectRoleUpgradeDialog from '@/components/Projects/ProjectRoleUpgradeDialog.vue';
import ProjectMembersTable from '@/components/Projects/ProjectMembersTable.vue';
import { useRolesStore } from '@/stores/roles.store';
import { useCloudPlanStore } from '@/stores/cloudPlan.store';
import { useTelemetry } from '@/composables/useTelemetry';
import { useDocumentTitle } from '@/composables/useDocumentTitle';
import ProjectHeader from '@/components/Projects/ProjectHeader.vue';
import { isIconOrEmoji, type IconOrEmoji } from '@n8n/design-system/components/N8nIconPicker/types';
import type { TableOptions } from '@n8n/design-system/components/N8nDataTableServer';
import type { UserAction } from '@n8n/design-system';
import { isProjectRole } from '@/utils/typeGuards';

type FormDataDiff = {
	name?: string;
	description?: string;
	role?: ProjectRelation[];
	memberAdded?: ProjectRelation[];
	memberRemoved?: ProjectRelation[];
};

const usersStore = useUsersStore();
const i18n = useI18n();
const projectsStore = useProjectsStore();
const rolesStore = useRolesStore();
const cloudPlanStore = useCloudPlanStore();
const toast = useToast();
const router = useRouter();
const telemetry = useTelemetry();
const documentTitle = useDocumentTitle();

const showSaveError = (error: Error) => {
	toast.showError(error, i18n.baseText('projects.settings.save.error.title'));
};

const dialogVisible = ref(false);
const upgradeDialogVisible = ref(false);

const isDirty = ref(false);
const isValid = ref(false);
const resourceCounts = ref<ResourceCounts>({
	credentials: -1,
	dataTables: -1,
	workflows: -1,
});
const formData = ref<Pick<Project, 'name' | 'description' | 'relations'>>({
	name: '',
	description: '',
	relations: [],
});
// Used to skip one watcher sync after targeted server updates (e.g., immediate removal)
const suppressNextSync = ref(false);

const nameInput = ref<InstanceType<typeof N8nFormInput> | null>(null);

const projectIcon = ref<IconOrEmoji>({
	type: 'icon',
	value: 'layers',
});

const search = ref('');
const membersTableState = ref<TableOptions>({
	page: 0,
	itemsPerPage: 10,
	sortBy: [
		{ id: 'firstName', desc: false },
		{ id: 'lastName', desc: false },
		{ id: 'email', desc: false },
	],
});

const usersList = computed(() =>
	usersStore.allUsers.filter((user) => {
		const isAlreadySharedWithUser = (formData.value.relations || []).find((r) => r.id === user.id);

		return !isAlreadySharedWithUser;
	}),
);

const projects = computed(() =>
	projectsStore.availableProjects.filter(
		(project) => project.id !== projectsStore.currentProjectId,
	),
);
const firstLicensedRole = computed(
	() => rolesStore.processedProjectRoles.find((role) => role.licensed)?.slug,
);

const projectMembersActions = computed<Array<UserAction<ProjectMemberData>>>(() => [
	{
		label: i18n.baseText('projects.settings.table.row.removeUser'),
		value: 'remove',
		guard: (member) =>
			member.id !== usersStore.currentUser?.id && member.role !== 'project:personalOwner',
	},
]);

const onAddMember = async (userId: string) => {
	if (!projectsStore.currentProject) return;
	const user = usersStore.usersById[userId];
	if (!user) return;

	const role = firstLicensedRole.value;
	if (!role) return;

	// Optimistically update UI
	if (!formData.value.relations.find((r) => r.id === userId)) {
		formData.value.relations.push({ id: userId, role });
	}

	try {
		suppressNextSync.value = true;
		await projectsStore.addMember(projectsStore.currentProject.id, { userId, role });
		toast.showMessage({
			type: 'success',
			title: i18n.baseText('projects.settings.member.added.title'),
		});
		telemetry.track('User added member to project', {
			project_id: projectsStore.currentProject.id,
			target_user_id: userId,
			role,
		});
	} catch (error) {
		// Rollback optimistic change
		formData.value.relations = formData.value.relations.filter((r) => r.id !== userId);
		showSaveError(error);
	}
};

const onUpdateMemberRole = async ({ userId, role }: { userId: string; role: Role['slug'] }) => {
	if (!projectsStore.currentProject) {
		return;
	}

	const memberIndex = formData.value.relations.findIndex((r) => r.id === userId);
	if (memberIndex === -1) {
		return;
	}

	// Store original role for rollback
	const originalRole = formData.value.relations[memberIndex].role;

	// Update UI optimistically
	formData.value.relations[memberIndex].role = role;

	try {
		suppressNextSync.value = true;
		await projectsStore.updateMemberRole(projectsStore.currentProject.id, userId, role);
		toast.showMessage({
			type: 'success',
			title: i18n.baseText('projects.settings.memberRole.updated.title'),
		});
		telemetry.track('User changed member role on project', {
			project_id: projectsStore.currentProject.id,
			target_user_id: userId,
			role,
		});
	} catch (error) {
		// Rollback to original role on API failure
		formData.value.relations[memberIndex].role = originalRole;
		toast.showError(error, i18n.baseText('projects.settings.memberRole.update.error.title'));
	}
};

const onTextInput = () => {
	isDirty.value = true;
};

async function onRemoveMember(userId: string) {
	const current = projectsStore.currentProject;
	if (!current) return;

	const idx = formData.value.relations.findIndex((r) => r.id === userId);
	if (idx === -1) return;

	// Optimistically remove from UI
	const removed = formData.value.relations.splice(idx, 1)[0];

	// Only persist if user existed in server relations
	const isPersisted = current.relations.some((r) => r.id === userId);
	if (!isPersisted) return;

	try {
		// Prevent next sync from wiping unsaved edits
		suppressNextSync.value = true;
		await projectsStore.removeMember(current.id, userId);
		toast.showMessage({
			type: 'success',
			title: i18n.baseText('projects.settings.member.removed.title'),
		});
		telemetry.track('User removed member from project', {
			project_id: current.id,
			target_user_id: userId,
		});
	} catch (error) {
		formData.value.relations.splice(idx, 0, removed);
		showSaveError(error);
	}
}

const onMembersListAction = async ({ action, userId }: { action: string; userId: string }) => {
	switch (action) {
		case 'remove':
			await onRemoveMember(userId);
			break;
		default:
			// no-op for now; future actions can be added here
			break;
	}
};

const resetFormData = () => {
	formData.value.relations = projectsStore.currentProject?.relations
		? deepCopy(projectsStore.currentProject.relations)
		: [];
	formData.value.name = projectsStore.currentProject?.name ?? '';
	formData.value.description = projectsStore.currentProject?.description ?? '';
};

const onCancel = () => {
	resetFormData();
	isDirty.value = false;
};

const makeFormDataDiff = (): FormDataDiff => {
	const diff: FormDataDiff = {};
	if (!projectsStore.currentProject) {
		return diff;
	}

	if (formData.value.name !== projectsStore.currentProject.name) {
		diff.name = formData.value.name ?? '';
	}

	if (formData.value.description !== projectsStore.currentProject.description) {
		diff.description = formData.value.description ?? '';
	}

	if (formData.value.relations.length !== projectsStore.currentProject.relations.length) {
		diff.memberAdded = formData.value.relations.filter(
			(r) => !projectsStore.currentProject?.relations.find((cr) => cr.id === r.id),
		);
		diff.memberRemoved = projectsStore.currentProject.relations.filter(
			(cr) => !formData.value.relations.find((r) => r.id === cr.id),
		);
	}

	diff.role = formData.value.relations.filter((r) => {
		const currentRelation = projectsStore.currentProject?.relations.find((cr) => cr.id === r.id);
		return currentRelation?.role !== r.role && !diff.memberAdded?.find((ar) => ar.id === r.id);
	});

	return diff;
};

const sendTelemetry = (diff: FormDataDiff) => {
	const projectId = projectsStore.currentProject?.id;

	if (diff.name) {
		telemetry.track('User changed project name', { project_id: projectId, name: diff.name });
	}

	diff.memberAdded?.forEach((r) => {
		telemetry.track('User added member to project', {
			project_id: projectId,
			target_user_id: r.id,
			role: r.role,
		});
	});

	diff.memberRemoved?.forEach((r) => {
		telemetry.track('User removed member from project', {
			project_id: projectId,
			target_user_id: r.id,
		});
	});

	diff.role?.forEach((r) => {
		telemetry.track('User changed member role on project', {
			project_id: projectId,
			target_user_id: r.id,
			role: r.role,
		});
	});
};

const updateProject = async () => {
	if (!projectsStore.currentProject) {
		return;
	}
	try {
		await projectsStore.updateProject(projectsStore.currentProject.id, {
			name: formData.value.name ?? '',
			description: formData.value.description ?? '',
		});
		isDirty.value = false;
	} catch (error) {
		showSaveError(error);
		throw error;
	}
};

const onSubmit = async () => {
	if (!isDirty.value) {
		return;
	}
	try {
		await updateProject();
		const diff = makeFormDataDiff();
		sendTelemetry(diff);
		toast.showMessage({
			title: i18n.baseText('projects.settings.save.successful.title', {
				interpolate: { projectName: formData.value.name ?? '' },
			}),
			type: 'success',
		});
	} catch (error) {
		// Error already handled and displayed by updateProject()
		// Just prevent success toast/telemetry from executing
	}
};

const onDelete = async () => {
	await projectsStore.getAvailableProjects();

	if (projectsStore.currentProjectId) {
		resourceCounts.value = await projectsStore.getResourceCounts(projectsStore.currentProjectId);
	}

	dialogVisible.value = true;
};

const onConfirmDelete = async (transferId?: string) => {
	try {
		if (projectsStore.currentProject) {
			const projectName = projectsStore.currentProject?.name ?? '';
			await projectsStore.deleteProject(projectsStore.currentProject.id, transferId);
			await router.push({ name: VIEWS.HOMEPAGE });
			toast.showMessage({
				title: i18n.baseText('projects.settings.delete.successful.title', {
					interpolate: { projectName },
				}),
				type: 'success',
			});
			dialogVisible.value = true;
		}
	} catch (error) {
		toast.showError(error, i18n.baseText('projects.settings.delete.error.title'));
	}
};

const selectProjectNameIfMatchesDefault = () => {
	if (formData.value.name === i18n.baseText('projects.settings.newProjectName')) {
		nameInput.value?.inputRef?.focus();
		nameInput.value?.inputRef?.select();
	}
};

const onIconUpdated = async () => {
	if (!projectsStore.currentProject) return;
	try {
		await projectsStore.updateProject(projectsStore.currentProject.id, {
			icon: projectIcon.value,
		});
		toast.showMessage({
			title: i18n.baseText('projects.settings.icon.update.successful.title'),
			type: 'success',
		});
	} catch (error) {
		showSaveError(error);
	}
};

// Skip one sync after targeted updates (e.g. removal) to preserve unsaved edits
watch(
	() => projectsStore.currentProject,
	async () => {
		if (suppressNextSync.value) {
			suppressNextSync.value = false;
			return;
		}
		resetFormData();
		await nextTick();
		selectProjectNameIfMatchesDefault();
		if (projectsStore.currentProject?.icon && isIconOrEmoji(projectsStore.currentProject.icon)) {
			projectIcon.value = projectsStore.currentProject.icon;
		}
	},
	{ immediate: true },
);

// Add users property to the relation objects,
// So that the table has access to the full user data
const relationUsers = computed(() =>
	formData.value.relations.map((relation) => {
		const user = usersStore.usersById[relation.id];
<<<<<<< HEAD
		// Ensure type safety for UI display while preserving original role in formData
		const safeRole: Role['slug'] = isProjectRole(relation.role) ? relation.role : 'project:viewer';

		if (!user) {
			return {
				...relation,
				role: safeRole,
				firstName: null,
				lastName: null,
				email: null,
			};
		}
=======
		const safeRole = isProjectRole(relation.role) ? relation.role : 'project:viewer';

>>>>>>> c6443c39
		return {
			...user,
			...relation,
			role: safeRole,
			firstName: user?.firstName ?? null,
			lastName: user?.lastName ?? null,
			email: user?.email ?? null,
		};
	}),
);

const membersTableData = computed(() => ({
	items: relationUsers.value,
	count: relationUsers.value.length,
}));

const filteredMembersData = computed(() => {
	if (!search.value.trim()) return membersTableData.value;

	const searchTerm = search.value.toLowerCase();
	const filtered = relationUsers.value.filter((member) => {
		const fullName = `${member.firstName ?? ''} ${member.lastName ?? ''}`.toLowerCase();
		const email = (member.email ?? '').toLowerCase();
		return fullName.includes(searchTerm) || email.includes(searchTerm);
	});

	return { items: filtered, count: filtered.length };
});

const debouncedSearch = useDebounceFn(() => {
	membersTableState.value.page = 0; // Reset to first page on search
}, 300);

const onSearch = (value: string) => {
	search.value = value;
	void debouncedSearch();
};

const onUpdateMembersTableOptions = (options: TableOptions) => {
	membersTableState.value = options;
};

onBeforeMount(async () => {
	await usersStore.fetchUsers();
});

onMounted(() => {
	documentTitle.set(i18n.baseText('projects.settings'));
	selectProjectNameIfMatchesDefault();
});
</script>

<template>
	<div :class="$style.projectSettings" data-test-id="project-settings-container">
		<div :class="$style.header">
			<ProjectHeader />
			<N8nText tag="h1" size="xlarge" class="pt-xs pb-m">
				{{ i18n.baseText('projects.settings.info') }}
			</N8nText>
		</div>
		<form @submit.prevent="onSubmit">
			<fieldset>
				<label for="projectName">{{ i18n.baseText('projects.settings.name') }}</label>
				<div :class="$style.projectName">
					<N8nIconPicker
						v-model="projectIcon"
						:button-tooltip="i18n.baseText('projects.settings.iconPicker.button.tooltip')"
						@update:model-value="onIconUpdated"
					/>
					<N8nFormInput
						id="projectName"
						ref="nameInput"
						v-model="formData.name"
						label=""
						type="text"
						name="name"
						required
						data-test-id="project-settings-name-input"
						:class="$style.projectNameInput"
						@enter="onSubmit"
						@input="onTextInput"
						@validate="isValid = $event"
					/>
				</div>
			</fieldset>
			<fieldset>
				<label for="projectDescription">{{ i18n.baseText('projects.settings.description') }}</label>
				<N8nFormInput
					id="projectDescription"
					v-model="formData.description"
					label=""
					name="description"
					type="textarea"
					:maxlength="512"
					:autosize="true"
					data-test-id="project-settings-description-input"
					:class="$style.projectDescriptionInput"
					@enter="onSubmit"
					@input="onTextInput"
					@validate="isValid = $event"
				/>
			</fieldset>
			<fieldset v-if="isDirty" :class="$style.buttons">
				<div>
					<small class="mr-2xs">{{
						i18n.baseText('projects.settings.message.unsavedChanges')
					}}</small>
					<N8nButton
						type="secondary"
						native-type="button"
						class="mr-2xs"
						data-test-id="project-settings-cancel-button"
						@click.stop.prevent="onCancel"
						>{{ i18n.baseText('projects.settings.button.cancel') }}</N8nButton
					>
				</div>
				<N8nButton
					:disabled="!isValid"
					type="primary"
					data-test-id="project-settings-save-button"
					>{{ i18n.baseText('projects.settings.button.save') }}</N8nButton
				>
			</fieldset>
			<fieldset>
				<h3>
					<label for="projectMembers">{{
						i18n.baseText('projects.settings.projectMembers')
					}}</label>
				</h3>
				<N8nUserSelect
					id="projectMembers"
					:class="$style.userSelect"
					class="mb-s"
					size="large"
					:users="usersList"
					:current-user-id="usersStore.currentUser?.id"
					:placeholder="i18n.baseText('workflows.shareModal.select.placeholder')"
					data-test-id="project-members-select"
					@update:model-value="onAddMember"
				>
					<template #prefix>
						<N8nIcon icon="search" />
					</template>
				</N8nUserSelect>
				<div v-if="relationUsers.length > 0" :class="$style.membersTableContainer">
					<N8nInput
						:class="$style.search"
						:model-value="search"
						:placeholder="i18n.baseText('projects.settings.members.search.placeholder')"
						clearable
						data-test-id="project-members-search"
						@update:model-value="onSearch"
					>
						<template #prefix>
							<N8nIcon icon="search" />
						</template>
					</N8nInput>
					<ProjectMembersTable
						v-model:table-options="membersTableState"
						data-test-id="project-members-table"
						:data="filteredMembersData"
						:current-user-id="usersStore.currentUser?.id"
						:project-roles="rolesStore.processedProjectRoles"
						:actions="projectMembersActions"
						@update:options="onUpdateMembersTableOptions"
						@update:role="onUpdateMemberRole"
						@action="onMembersListAction"
					/>
				</div>
			</fieldset>
			<fieldset>
				<h3 class="mb-xs">{{ i18n.baseText('projects.settings.danger.title') }}</h3>
				<small>{{ i18n.baseText('projects.settings.danger.message') }}</small>
				<br />
				<N8nButton
					type="tertiary"
					native-type="button"
					class="mt-s"
					data-test-id="project-settings-delete-button"
					@click.stop.prevent="onDelete"
					>{{ i18n.baseText('projects.settings.danger.deleteProject') }}</N8nButton
				>
			</fieldset>
		</form>
		<ProjectDeleteDialog
			v-model="dialogVisible"
			:current-project="projectsStore.currentProject"
			:resource-counts="resourceCounts"
			:projects="projects"
			@confirm-delete="onConfirmDelete"
		/>
		<ProjectRoleUpgradeDialog
			v-model="upgradeDialogVisible"
			:limit="projectsStore.teamProjectsLimit"
			:plan-name="cloudPlanStore.currentPlanData?.displayName"
		/>
	</div>
</template>

<style lang="scss" module>
.projectSettings {
	--project-field-width: 560px;

	display: grid;
	width: 100%;
	justify-items: center;
	grid-auto-rows: max-content;

	form {
		width: 100%;
		max-width: var(--content-container-width);
		padding: 0 var(--spacing-2xl);

		fieldset {
			padding-bottom: var(--spacing-xl);

			h3 {
				label {
					font-size: var(--font-size-l);
				}
			}

			label {
				display: block;
				margin-bottom: var(--spacing-xs);
				font-size: var(--font-size-s);
			}
		}
	}
}

.header {
	width: 100%;
	max-width: var(--content-container-width);
	padding: var(--spacing-l) var(--spacing-2xl) 0;
}

.upgrade {
	cursor: pointer;
}

.buttons {
	display: flex;
	justify-content: flex-start;
	align-items: center;
}

.membersTableContainer {
	margin-top: var(--spacing-s);
}

.search {
	max-width: var(--project-field-width);
	margin-bottom: var(--spacing-s);
}

.projectName {
	display: flex;
	gap: var(--spacing-2xs);
	max-width: var(--project-field-width);

	.projectNameInput {
		flex: 1;
	}
}

.projectDescriptionInput,
.userSelect {
	max-width: var(--project-field-width);
	width: 100%;
}

/* Ensure textarea uses regular UI font, not monospace */
.projectDescriptionInput :global(textarea) {
	font-family: var(--font-family);
}
</style><|MERGE_RESOLUTION|>--- conflicted
+++ resolved
@@ -407,23 +407,9 @@
 const relationUsers = computed(() =>
 	formData.value.relations.map((relation) => {
 		const user = usersStore.usersById[relation.id];
-<<<<<<< HEAD
 		// Ensure type safety for UI display while preserving original role in formData
 		const safeRole: Role['slug'] = isProjectRole(relation.role) ? relation.role : 'project:viewer';
 
-		if (!user) {
-			return {
-				...relation,
-				role: safeRole,
-				firstName: null,
-				lastName: null,
-				email: null,
-			};
-		}
-=======
-		const safeRole = isProjectRole(relation.role) ? relation.role : 'project:viewer';
-
->>>>>>> c6443c39
 		return {
 			...user,
 			...relation,
