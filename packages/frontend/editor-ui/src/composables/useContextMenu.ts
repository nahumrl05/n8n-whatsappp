--- conflicted
+++ resolved
@@ -34,13 +34,9 @@
 	| 'add_node'
 	| 'add_sticky'
 	| 'change_color'
-<<<<<<< HEAD
 	| 'tidy_up'
-	| 'extract_subWorkflow';
-=======
 	| 'open_sub_workflow'
-	| 'tidy_up';
->>>>>>> bf5551d7
+	| 'extract_sub_workflow';
 
 const position = ref<XYPosition>([0, 0]);
 const isOpen = ref(false);
@@ -222,7 +218,7 @@
 
 		const extractionActions: ActionDropdownItem[] = [
 			{
-				id: 'extract_subWorkflow',
+				id: 'extract_sub_workflow',
 				divided: true,
 				label: i18n.baseText('contextMenu.extract', { adjustToNumber: nodes.length }),
 				shortcut: { metaKey: true, shiftKey: true, keys: ['G'] },
