<script lang="ts" setup>
import type { IExecutionResponse, INodeUi } from '@/Interface';
import Draggable from '@/components/Draggable.vue';
import VirtualSchemaHeader from '@/components/VirtualSchemaHeader.vue';
import VirtualSchemaItem from '@/components/VirtualSchemaItem.vue';
import {
	useDataSchema,
	useFlattenSchema,
	type RenderHeader,
	type RenderNotice,
	type Renders,
	type SchemaNode,
} from '@/composables/useDataSchema';
import { useExternalHooks } from '@/composables/useExternalHooks';
import { useI18n } from '@n8n/i18n';
import { useNodeHelpers } from '@/composables/useNodeHelpers';
import { useTelemetry } from '@/composables/useTelemetry';
import { useNDVStore } from '@/stores/ndv.store';
import { useNodeTypesStore } from '@/stores/nodeTypes.store';
import { useWorkflowsStore } from '@/stores/workflows.store';
import { executionDataToJson } from '@/utils/nodeTypesUtils';
import {
	type IRunExecutionData,
	createResultError,
	type NodeConnectionType,
	NodeConnectionTypes,
	type IConnectedNode,
	type IDataObject,
} from 'n8n-workflow';
import { computed, ref, watch } from 'vue';
import {
	DynamicScroller,
	DynamicScrollerItem,
	type RecycleScrollerInstance,
} from 'vue-virtual-scroller';
import MappingPill from './MappingPill.vue';

import { EnterpriseEditionFeature, PLACEHOLDER_FILLED_AT_EXECUTION_TIME } from '@/constants';
import useEnvironmentsStore from '@/features/settings/environments.ee/environments.store';
import { useSchemaPreviewStore } from '@/stores/schemaPreview.store';
import { useSettingsStore } from '@/stores/settings.store';
import { isEmpty } from '@/utils/typesUtils';
import { asyncComputed } from '@vueuse/core';
import 'vue-virtual-scroller/dist/vue-virtual-scroller.css';
import pick from 'lodash/pick';
import { DateTime } from 'luxon';
import NodeExecuteButton from './NodeExecuteButton.vue';
import { I18nT } from 'vue-i18n';
import { useTelemetryContext } from '@/composables/useTelemetryContext';
import NDVEmptyState from '@/components/NDVEmptyState.vue';

import { N8nIcon, N8nText, N8nTooltip } from '@n8n/design-system';
type Props = {
	nodes?: IConnectedNode[];
	node?: INodeUi | null;
	data?: IDataObject[];
	mappingEnabled?: boolean;
	paneType: 'input' | 'output';
	connectionType?: NodeConnectionType;
	search?: string;
	compact?: boolean;
	outputIndex?: number;
<<<<<<< HEAD
	execution?: IExecutionResponse;
	isPastExecution?: boolean;
=======
	truncateLimit?: number;
>>>>>>> 30ce501f
};

const props = withDefaults(defineProps<Props>(), {
	nodes: () => [],
	distanceFromActive: 1,
	node: null,
	data: () => [],
	connectionType: NodeConnectionTypes.Main,
	search: '',
	mappingEnabled: false,
	compact: false,
	outputIndex: undefined,
<<<<<<< HEAD
	isPastExecution: false,
=======
	truncateLimit: 600,
>>>>>>> 30ce501f
});

const telemetry = useTelemetry();
const telemetryContext = useTelemetryContext();
const i18n = useI18n();
const ndvStore = useNDVStore();
const nodeTypesStore = useNodeTypesStore();
const workflowsStore = useWorkflowsStore();
const schemaPreviewStore = useSchemaPreviewStore();
const environmentsStore = useEnvironmentsStore();
const settingsStore = useSettingsStore();

const { getSchemaForExecutionData, getSchemaForJsonSchema, getSchema, filterSchema } =
	useDataSchema();
const { closedNodes, flattenSchema, flattenMultipleSchemas, toggleNode } = useFlattenSchema();
const { getNodeInputData, getLastRunIndexWithData, hasNodeExecuted } = useNodeHelpers();

const emit = defineEmits<{
	'clear:search': [];
}>();

const scroller = ref<RecycleScrollerInstance>();
const closedNodesBeforeSearch = ref(new Set<string>());

const canDraggableDrop = computed(() => ndvStore.canDraggableDrop);
const draggableStickyPosition = computed(() => ndvStore.draggableStickyPos);

const toggleNodeExclusiveAndScrollTop = (id: string) => {
	const isClosed = closedNodes.value.has(id);
	if (isClosed) {
		closedNodes.value = new Set(items.value.map((item) => item.id));
	}
	toggleNode(id);
	scroller.value?.scrollToItem(0);
};

const getNodeSchema = async (fullNode: INodeUi, connectedNode: IConnectedNode) => {
	const runExecutionData: IRunExecutionData | undefined = props.execution
		? props.execution.data
		: undefined;

	const pinData = workflowsStore.pinDataByNodeName(connectedNode.name);
	const hasPinnedData = pinData ? pinData.length > 0 : false;
	const isNodeExecuted = hasPinnedData || hasNodeExecuted(connectedNode.name);

	const connectedOutputIndexes = connectedNode.indicies.length > 0 ? connectedNode.indicies : [0];
	const connectedOutputsWithData = connectedOutputIndexes
		.map((outputIndex) => ({
			outputIndex,
			runIndex: getLastRunIndexWithData(
				fullNode.name,
				outputIndex,
				props.connectionType,
				runExecutionData,
			),
		}))
		.filter(({ runIndex }) => runIndex !== -1);

	// For connected nodes with multiple outputs that connect to the current node,
	// filter by outputIndex if it's specified and matches one of the connected outputs
	// This ensures we show the correct branch when viewing multi-output nodes like SplitInBatches
	let filteredOutputsWithData = connectedOutputsWithData;

	// Only apply outputIndex filtering if:
	// 1. outputIndex is specified
	// 2. The node has multiple connected outputs
	// 3. The specified outputIndex is one of the connected outputs
	if (
		props.outputIndex !== undefined &&
		connectedOutputIndexes.length > 1 &&
		connectedOutputIndexes.includes(props.outputIndex)
	) {
		filteredOutputsWithData = connectedOutputsWithData.filter(
			({ outputIndex }) => outputIndex === props.outputIndex,
		);
	}

	const nodeData = filteredOutputsWithData
		.map(({ outputIndex, runIndex }) => {
			return getNodeInputData(
				fullNode,
				runIndex,
				outputIndex,
				props.paneType,
				props.connectionType,
				runExecutionData,
			);
		})
		.flat();
	const hasBinary = nodeData.some((data) => !isEmpty(data.binary));
	const data = pinData ?? executionDataToJson(nodeData);
	const isDataEmpty = data.length === 0;

	let schema = getSchemaForExecutionData(data);
	let preview = false;

	if (data.length === 0) {
		const previewSchema = await getSchemaPreview(fullNode);
		if (previewSchema.ok) {
			schema = getSchemaForJsonSchema(previewSchema.result);
			preview = true;
		}
	}

	return {
		schema,
		connectedOutputIndexes,
		itemsCount: data.length,
		runIndex: connectedOutputsWithData[0]?.runIndex ?? 0,
		preview,
		hasBinary,
		isNodeExecuted,
		isDataEmpty,
	};
};

const isVariablesEnabled = computed(
	() => settingsStore.isEnterpriseFeatureEnabled[EnterpriseEditionFeature.Variables],
);

const contextSchema = computed(() => {
	const $vars = environmentsStore.variablesAsObject;

	const schemaSource: Record<string, unknown> = {
		$now: DateTime.now().toISO(),
		$today: DateTime.now().set({ hour: 0, minute: 0, second: 0, millisecond: 0 }).toISO(),
		$vars,
		$execution: {
			id: PLACEHOLDER_FILLED_AT_EXECUTION_TIME,
			mode: 'test',
			resumeUrl: i18n.baseText('dataMapping.schemaView.execution.resumeUrl'),
		},
		$workflow: pick(workflowsStore.workflow, ['id', 'name', 'active']),
	};

	return filterSchema(getSchema(schemaSource), props.search);
});

const contextItems = computed(() => {
	const header: RenderHeader = {
		id: 'variables',
		type: 'header',
		title: i18n.baseText('dataMapping.schemaView.variablesContextTitle'),
		collapsable: true,
		itemCount: null,
	};

	if (closedNodes.value.has(header.id)) return [header];

	const schema = contextSchema.value;

	if (!schema) {
		return [];
	}

	const flatSchema = flattenSchema({
		schema,
		depth: 1,
		isDataEmpty: false,
		truncateLimit: props.truncateLimit,
	});
	const fields: Renders[] = flatSchema.flatMap((renderItem) => {
		const isVars =
			renderItem.type === 'item' && renderItem.depth === 1 && renderItem.title === '$vars';

		if (isVars) {
			const isVarsOpen = !closedNodes.value.has(renderItem.id);

			if (!isVariablesEnabled.value) {
				renderItem.collapsable = false;
				renderItem.locked = true;
				renderItem.lockedTooltip = i18n.baseText('dataMapping.schemaView.variablesUpgrade');

				return renderItem;
			}

			if (isVarsOpen && environmentsStore.scopedVariables.length === 0) {
				const variablesEmptyNotice: RenderNotice = {
					type: 'notice',
					id: 'notice-variablesEmpty',
					level: renderItem.level ?? 0,
					message: i18n.baseText('dataMapping.schemaView.variablesEmpty'),
				};
				return [renderItem, variablesEmptyNotice];
			}
		}

		return renderItem;
	});

	return [header as Renders].concat(fields);
});

const nodeSchema = asyncComputed(async () => {
	const search = props.search;
	if (props.data.length === 0) {
		const previewSchema = await getSchemaPreview(props.node);
		if (previewSchema.ok) {
			return filterSchema(getSchemaForJsonSchema(previewSchema.result), search);
		}
	}

	return filterSchema(getSchemaForExecutionData(props.data), search);
}, null);

async function getSchemaPreview(node: INodeUi | null) {
	if (!node) return createResultError(new Error());
	const {
		type,
		typeVersion,
		parameters: { resource, operation },
	} = node;

	return await schemaPreviewStore.getSchemaPreview({
		nodeType: type,
		version: typeVersion,
		resource: resource as string,
		operation: operation as string,
	});
}

const nodesSchemas = asyncComputed<SchemaNode[]>(async () => {
	const result: SchemaNode[] = [];
	const search = props.search;

	for (const node of props.nodes) {
		const fullNode = workflowsStore.getNodeByName(node.name);
		if (!fullNode) continue;

		const nodeType = nodeTypesStore.getNodeType(fullNode.type, fullNode.typeVersion);
		if (!nodeType) continue;

		const {
			schema,
			connectedOutputIndexes,
			itemsCount,
			preview,
			hasBinary,
			isNodeExecuted,
			isDataEmpty,
			runIndex,
		} = await getNodeSchema(fullNode, node);

		const filteredSchema = filterSchema(schema, search);

		if (!filteredSchema) continue;

		result.push({
			node: fullNode,
			connectedOutputIndexes,
			depth: node.depth,
			itemsCount,
			nodeType,
			schema: filteredSchema,
			preview,
			hasBinary,
			isNodeExecuted,
			isDataEmpty,
			runIndex,
		});
	}

	return result;
}, []);

const nodeAdditionalInfo = (node: INodeUi) => {
	const returnData: string[] = [];
	if (node.disabled) {
		returnData.push(i18n.baseText('node.disabled'));
	}

	const connections = ndvStore.ndvNodeInputNumber[node.name];
	if (connections) {
		if (connections.length === 1) {
			returnData.push(`Input ${connections}`);
		} else {
			returnData.push(`Inputs ${connections.join(', ')}`);
		}
	}

	return returnData.length ? `(${returnData.join(' | ')})` : '';
};

const flattenedNodes = computed(() =>
	flattenMultipleSchemas(nodesSchemas.value, nodeAdditionalInfo, props.truncateLimit),
);

const flattenNodeSchema = computed(() =>
	nodeSchema.value
		? flattenSchema({
				schema: nodeSchema.value,
				depth: 0,
				level: -1,
				isDataEmpty: props.data.length === 0,
				truncateLimit: props.truncateLimit,
			})
		: [],
);

/**
 * In debug mode nodes are empty
 */
const isDebugging = computed(() => !props.nodes.length);

const items = computed(() => {
	if (isDebugging.value || props.paneType === 'output') {
		return flattenNodeSchema.value;
	}

	if (props.isPastExecution) {
		return flattenedNodes.value;
	}

	return flattenedNodes.value.concat(contextItems.value);
});

const noSearchResults = computed(() => {
	return Boolean(props.search.trim()) && !items.value.length;
});

watch(
	() => Boolean(props.search),
	(hasSearch) => {
		if (hasSearch) {
			closedNodesBeforeSearch.value = new Set(closedNodes.value);
			closedNodes.value.clear();
		} else if (closedNodes.value.size === 0) {
			closedNodes.value = closedNodesBeforeSearch.value;
		}
	},
);

// Collapse all nodes except the first
const unwatchItems = watch(items, (newItems) => {
	if (newItems.length < 2) return;
	closedNodes.value = new Set(
		newItems
			.filter((item) => item.type === 'header')
			.slice(1)
			.map((item) => item.id),
	);
	unwatchItems();
});

const onDragStart = (el: HTMLElement, data?: string) => {
	ndvStore.draggableStartDragging({
		type: 'mapping',
		data: data ?? '',
		dimensions: el?.getBoundingClientRect() ?? null,
	});
	ndvStore.resetMappingTelemetry();
};

const onDragEnd = (el: HTMLElement) => {
	ndvStore.draggableStopDragging();
	setTimeout(() => {
		const mappingTelemetry = ndvStore.mappingTelemetry;
		const parentNode = nodesSchemas.value.find(({ node }) => node.name === el.dataset.nodeName);

		const isPreview = parentNode?.preview ?? false;
		const hasCredential = !isEmpty(parentNode?.node.credentials);
		const runIndex = Number(el.dataset.runIndex);

		const telemetryPayload = {
			src_node_type: el.dataset.nodeType,
			src_field_name: el.dataset.name ?? '',
			src_nodes_back: el.dataset.depth,
			src_run_index: runIndex,
			src_runs_total: runIndex,
			src_field_nest_level: el.dataset.level ?? 0,
			src_view: isPreview ? 'schema_preview' : 'schema',
			src_has_credential: hasCredential,
			src_element: el,
			success: false,
			view_shown: telemetryContext.view_shown,
			...mappingTelemetry,
		};

		void useExternalHooks().run('runDataJson.onDragEnd', telemetryPayload);

		telemetry.track('User dragged data for mapping', telemetryPayload);
	}, 250); // ensure dest data gets set if drop
};
</script>

<template>
	<div
		:class="[
			'run-data-schema',
			'full-height',
			{ compact: props.compact, 'no-search-results': noSearchResults },
		]"
	>
		<NDVEmptyState v-if="noSearchResults" :title="i18n.baseText('ndv.search.noNodeMatch.title')">
			<I18nT keypath="ndv.search.noMatchSchema.description" tag="span" scope="global">
				<template #link>
					<a href="#" @click.prevent="emit('clear:search')">
						{{ i18n.baseText('ndv.search.noMatchSchema.description.link') }}
					</a>
				</template>
			</I18nT>
		</NDVEmptyState>

		<Draggable
			v-if="items.length"
			class="full-height"
			type="mapping"
			target-data-key="mappable"
			:disabled="!mappingEnabled"
			:can-drop="canDraggableDrop"
			:sticky-position="draggableStickyPosition"
			@dragstart="onDragStart"
			@dragend="onDragEnd"
		>
			<template #preview="{ canDrop, el }">
				<MappingPill v-if="el" :html="el.outerHTML" :can-drop="canDrop" />
			</template>
			<DynamicScroller
				ref="scroller"
				:items="items"
				:min-item-size="38"
				class="full-height scroller"
			>
				<template #default="{ item, index, active }">
					<DynamicScrollerItem
						:item="item"
						:active="active"
						:size-dependencies="[item]"
						:data-index="index"
					>
						<VirtualSchemaHeader
							v-if="item.type === 'header'"
							v-bind="item"
							:collapsed="closedNodes.has(item.id)"
							:past-execution="isPastExecution"
							@click:toggle="toggleNode(item.id)"
							@click="toggleNodeExclusiveAndScrollTop(item.id)"
						/>
						<VirtualSchemaItem
							v-else-if="item.type === 'item'"
							v-bind="item"
							:search="search"
							:draggable="mappingEnabled"
							:collapsed="closedNodes.has(item.id)"
							:highlight="ndvStore.highlightDraggables"
							:past-execution="isPastExecution"
							@click="toggleNode(item.id)"
						>
						</VirtualSchemaItem>

						<N8nTooltip v-else-if="item.type === 'icon'" :content="item.tooltip" placement="top">
							<N8nIcon size="small" :icon="item.icon" class="icon" />
						</N8nTooltip>

						<div
							v-else-if="item.type === 'notice'"
							v-n8n-html="item.message"
							class="notice"
							:style="{ '--schema-level': item.level }"
						/>
						<div
							v-else-if="item.type === 'empty'"
							class="empty-schema"
							:style="{ '--schema-level': item.level }"
						>
							<N8nText tag="div" size="small">
								<I18nT
									v-if="item.key === 'executeSchema'"
									tag="span"
									keypath="dataMapping.schemaView.executeSchema"
									scope="global"
								>
									<template #link>
										<NodeExecuteButton
											v-if="ndvStore.activeNodeName"
											:node-name="ndvStore.activeNodeName"
											:label="i18n.baseText('ndv.input.noOutputData.executePrevious')"
											text
											telemetry-source="inputs"
											hide-icon
											size="small"
											:class="$style.executeButton"
										/>
									</template>
								</I18nT>
								<I18nT
									v-else
									tag="span"
									:keypath="`dataMapping.schemaView.${item.key}`"
									scope="global"
								/>
							</N8nText>
						</div>
					</DynamicScrollerItem>
				</template>
			</DynamicScroller>
		</Draggable>
	</div>
</template>

<style lang="css" module>
.executeButton {
	padding: 0;
}
</style>

<style lang="css" scoped>
.full-height {
	height: 100%;
}

.run-data-schema {
	padding: 0;

	&.no-search-results {
		display: flex;
		justify-content: center;
		padding: var(--spacing--lg) 0;
	}
}

.scroller {
	padding: 0 var(--ndv-spacing);
	padding-bottom: var(--spacing--2xl);

	.compact & {
		padding: 0 var(--spacing--2xs);
	}
}

.icon {
	display: inline-flex;
	margin-left: var(--spacing--xl);
	color: var(--color--text--tint-1);
	margin-bottom: var(--ndv-spacing);
}

.notice {
	padding-bottom: var(--spacing--xs);
	color: var(--color--text);
	font-size: var(--font-size--2xs);
	line-height: var(--line-height--lg);
	margin-left: calc(var(--spacing--lg) * var(--schema-level));
}

.empty-schema {
	padding-bottom: var(--spacing--xs);
	margin-left: calc((var(--spacing--xl) * var(--schema-level)));
}
</style><|MERGE_RESOLUTION|>--- conflicted
+++ resolved
@@ -60,12 +60,9 @@
 	search?: string;
 	compact?: boolean;
 	outputIndex?: number;
-<<<<<<< HEAD
 	execution?: IExecutionResponse;
 	isPastExecution?: boolean;
-=======
 	truncateLimit?: number;
->>>>>>> 30ce501f
 };
 
 const props = withDefaults(defineProps<Props>(), {
@@ -78,11 +75,8 @@
 	mappingEnabled: false,
 	compact: false,
 	outputIndex: undefined,
-<<<<<<< HEAD
 	isPastExecution: false,
-=======
 	truncateLimit: 600,
->>>>>>> 30ce501f
 });
 
 const telemetry = useTelemetry();
