import type {
	IWorkflowDb,
	NewWorkflowResponse,
	WorkflowListResource,
	WorkflowResource,
} from '@/Interface';
import type {
	IExecutionResponse,
	IExecutionsCurrentSummaryExtended,
} from '@/features/execution/executions/executions.types';
import type { IRestApiContext } from '@n8n/rest-api-client';
import type {
	ExecutionFilters,
	ExecutionOptions,
	ExecutionSummary,
	IDataObject,
} from 'n8n-workflow';
import { getFullApiResponse, makeRestApiRequest } from '@n8n/rest-api-client';

export async function getNewWorkflow(context: IRestApiContext, data?: IDataObject) {
	const response = await makeRestApiRequest<NewWorkflowResponse>(
		context,
		'GET',
		'/workflows/new',
		data,
	);
	return {
		name: response.name,
		settings: response.defaultSettings,
	};
}

export async function getWorkflow(context: IRestApiContext, id: string) {
	return await makeRestApiRequest<IWorkflowDb>(context, 'GET', `/workflows/${id}`);
}

export async function getWorkflows(
	context: IRestApiContext,
	filter?: object,
	options?: object,
	select?: string[],
) {
	return await getFullApiResponse<IWorkflowDb[]>(context, 'GET', '/workflows', {
		includeScopes: true,
		...(filter ? { filter } : {}),
		...(options ? options : {}),
		...(select ? { select: JSON.stringify(select) } : {}),
	});
}

export async function getWorkflowsWithNodesIncluded(context: IRestApiContext, nodeTypes: string[]) {
	return await getFullApiResponse<WorkflowResource[]>(
		context,
		'POST',
		'/workflows/with-node-types',
		{
			nodeTypes,
		},
	);
}

export async function getWorkflowsAndFolders(
	context: IRestApiContext,
	filter?: object,
	options?: object,
	includeFolders?: boolean,
	onlySharedWithMe?: boolean,
) {
	return await getFullApiResponse<WorkflowListResource[]>(context, 'GET', '/workflows', {
		includeScopes: true,
		includeFolders,
		onlySharedWithMe,
		...(filter ? { filter } : {}),
		...(options ? options : {}),
	});
}

export async function getActiveWorkflows(context: IRestApiContext) {
	return await makeRestApiRequest<string[]>(context, 'GET', '/active-workflows');
}

export async function getActiveExecutions(context: IRestApiContext, filter: IDataObject) {
	const output = await makeRestApiRequest<{
		results: ExecutionSummary[];
		count: number;
		estimated: boolean;
	}>(context, 'GET', '/executions', { filter });

	return output.results;
}

export async function getExecutions(
	context: IRestApiContext,
	filter?: ExecutionFilters,
	options?: ExecutionOptions,
): Promise<{ count: number; results: IExecutionsCurrentSummaryExtended[]; estimated: boolean }> {
	return await makeRestApiRequest(context, 'GET', '/executions', { filter, ...options });
}

export async function getExecutionData(context: IRestApiContext, executionId: string) {
	return await makeRestApiRequest<IExecutionResponse | null>(
		context,
		'GET',
		`/executions/${executionId}`,
	);
<<<<<<< HEAD
}

export async function getLastSuccessfulExecution(
	context: IRestApiContext,
	workflowId: string,
): Promise<IExecutionResponse | null> {
	return await makeRestApiRequest<IExecutionResponse | null>(
		context,
		'GET',
		`/workflows/${workflowId}/executions/last-successful`,
	);
}

export async function createFolder(
	context: IRestApiContext,
	projectId: string,
	name: string,
	parentFolderId?: string,
): Promise<FolderCreateResponse> {
	return await makeRestApiRequest(context, 'POST', `/projects/${projectId}/folders`, {
		name,
		parentFolderId,
	});
}

export async function getFolderPath(
	context: IRestApiContext,
	projectId: string,
	folderId: string,
): Promise<FolderTreeResponseItem[]> {
	return await makeRestApiRequest(
		context,
		'GET',
		`/projects/${projectId}/folders/${folderId}/tree`,
	);
}

export async function deleteFolder(
	context: IRestApiContext,
	projectId: string,
	folderId: string,
	transferToFolderId?: string,
): Promise<void> {
	return await makeRestApiRequest(context, 'DELETE', `/projects/${projectId}/folders/${folderId}`, {
		transferToFolderId,
	});
}

export async function renameFolder(
	context: IRestApiContext,
	projectId: string,
	folderId: string,
	name: string,
): Promise<void> {
	return await makeRestApiRequest(context, 'PATCH', `/projects/${projectId}/folders/${folderId}`, {
		name,
	});
}

export async function getProjectFolders(
	context: IRestApiContext,
	projectId: string,
	options?: {
		skip?: number;
		take?: number;
		sortBy?: string;
	},
	filter?: {
		excludeFolderIdAndDescendants?: string;
		name?: string;
	},
	select?: string[],
): Promise<{ data: ChangeLocationSearchResponseItem[]; count: number }> {
	const res = await getFullApiResponse<ChangeLocationSearchResponseItem[]>(
		context,
		'GET',
		`/projects/${projectId}/folders`,
		{
			...(filter ? { filter } : {}),
			...(options ? options : {}),
			...(select ? { select: JSON.stringify(select) } : {}),
		},
	);
	return {
		data: res.data,
		count: res.count,
	};
}

export async function getFolderUsedCredentials(
	context: IRestApiContext,
	projectId: string,
	folderId: string,
): Promise<IUsedCredential[]> {
	const res = await getFullApiResponse<IUsedCredential[]>(
		context,
		'GET',
		`/projects/${projectId}/folders/${folderId}/credentials`,
	);
	return res.data;
}

export async function moveFolder(
	context: IRestApiContext,
	projectId: string,
	folderId: string,
	parentFolderId?: string,
): Promise<void> {
	return await makeRestApiRequest(context, 'PATCH', `/projects/${projectId}/folders/${folderId}`, {
		parentFolderId,
	});
}

export async function getFolderContent(
	context: IRestApiContext,
	projectId: string,
	folderId: string,
): Promise<{ totalSubFolders: number; totalWorkflows: number }> {
	const res = await getFullApiResponse<{ totalSubFolders: number; totalWorkflows: number }>(
		context,
		'GET',
		`/projects/${projectId}/folders/${folderId}/content`,
	);
	return res.data;
=======
>>>>>>> 30ce501f
}<|MERGE_RESOLUTION|>--- conflicted
+++ resolved
@@ -103,7 +103,6 @@
 		'GET',
 		`/executions/${executionId}`,
 	);
-<<<<<<< HEAD
 }
 
 export async function getLastSuccessfulExecution(
@@ -228,6 +227,4 @@
 		`/projects/${projectId}/folders/${folderId}/content`,
 	);
 	return res.data;
-=======
->>>>>>> 30ce501f
 }