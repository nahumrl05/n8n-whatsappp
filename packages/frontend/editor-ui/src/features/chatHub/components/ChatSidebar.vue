<script lang="ts" setup>
import ModalDrawer from '@/components/ModalDrawer.vue';
import { CHAT_HUB_SIDE_MENU_DRAWER_MODAL_KEY } from '@/constants';
import ChatSidebarContent from '@/features/chatHub/components/ChatSidebarContent.vue';
import { MOBILE_MEDIA_QUERY } from '@/features/chatHub/constants';
import { useUIStore } from '@/stores/ui.store';
import { useMediaQuery } from '@vueuse/core';
import { onBeforeUnmount, watch } from 'vue';
import { useRoute } from 'vue-router';

const uiStore = useUIStore();
const isMobileDevice = useMediaQuery(MOBILE_MEDIA_QUERY);
const route = useRoute();

watch(
	() => route.fullPath,
	() => uiStore.closeModal(CHAT_HUB_SIDE_MENU_DRAWER_MODAL_KEY),
);

onBeforeUnmount(() => {
	uiStore.closeModal(CHAT_HUB_SIDE_MENU_DRAWER_MODAL_KEY);
});
</script>

<template>
	<ModalDrawer
		v-if="isMobileDevice"
		direction="ltr"
		width="min(240px, 80vw)"
		:name="CHAT_HUB_SIDE_MENU_DRAWER_MODAL_KEY"
		:class="$style.drawer"
		:close-on-click-modal="true"
		:show-close="false"
	>
		<template #content>
			<ChatSidebarContent :class="$style.inDrawer" :is-mobile-device="isMobileDevice" />
		</template>
	</ModalDrawer>
	<ChatSidebarContent v-else :class="$style.static" :is-mobile-device="isMobileDevice" />
</template>

<style lang="scss" module>
<<<<<<< HEAD
.container {
	width: 200px;
	height: 100%;
	background-color: var(--color--background--light-3);
	border-right: var(--border);
	position: relative;
	overflow: auto;
}

.header {
	display: flex;
	align-items: center;
	justify-content: space-between;
	padding: var(--spacing--xs);
	gap: var(--spacing--2xs);
}

.returnButton {
	cursor: pointer;
	display: flex;
	gap: var(--spacing--3xs);
	align-items: center;
	flex: 1;
	&:hover {
		color: var(--color--primary);
	}
}

.items {
	display: flex;
	flex-direction: column;
	padding: 0 var(--spacing--3xs);
	gap: var(--spacing--xs);
}

.group {
	display: flex;
	flex-direction: column;
}

.groupHeader {
	padding: 0 var(--spacing--3xs) var(--spacing--3xs) var(--spacing--3xs);
}

.loading,
.empty {
	padding: var(--spacing--xs);
	text-align: center;
=======
.drawer {
	& :global(.el-drawer__header) {
		padding: 0;
	}
}

.inDrawer,
.static {
	height: 100%;
}

.static {
	width: 200px;
	background-color: var(--color--background--light-3);
	border-right: var(--border);
	position: relative;
	overflow: auto;
>>>>>>> be53e8dc
}
</style><|MERGE_RESOLUTION|>--- conflicted
+++ resolved
@@ -40,56 +40,6 @@
 </template>
 
 <style lang="scss" module>
-<<<<<<< HEAD
-.container {
-	width: 200px;
-	height: 100%;
-	background-color: var(--color--background--light-3);
-	border-right: var(--border);
-	position: relative;
-	overflow: auto;
-}
-
-.header {
-	display: flex;
-	align-items: center;
-	justify-content: space-between;
-	padding: var(--spacing--xs);
-	gap: var(--spacing--2xs);
-}
-
-.returnButton {
-	cursor: pointer;
-	display: flex;
-	gap: var(--spacing--3xs);
-	align-items: center;
-	flex: 1;
-	&:hover {
-		color: var(--color--primary);
-	}
-}
-
-.items {
-	display: flex;
-	flex-direction: column;
-	padding: 0 var(--spacing--3xs);
-	gap: var(--spacing--xs);
-}
-
-.group {
-	display: flex;
-	flex-direction: column;
-}
-
-.groupHeader {
-	padding: 0 var(--spacing--3xs) var(--spacing--3xs) var(--spacing--3xs);
-}
-
-.loading,
-.empty {
-	padding: var(--spacing--xs);
-	text-align: center;
-=======
 .drawer {
 	& :global(.el-drawer__header) {
 		padding: 0;
@@ -107,6 +57,5 @@
 	border-right: var(--border);
 	position: relative;
 	overflow: auto;
->>>>>>> be53e8dc
 }
 </style>