--- conflicted
+++ resolved
@@ -2008,271 +2008,6 @@
 	return undefined;
 }
 
-<<<<<<< HEAD
-// TODO: Change options to an object
-export const addExecutionDataFunctions = async (
-	type: 'input' | 'output',
-	nodeName: string,
-	data: INodeExecutionData[][] | ExecutionBaseError,
-	runExecutionData: IRunExecutionData,
-	connectionType: NodeConnectionType,
-	additionalData: IWorkflowExecuteAdditionalData,
-	sourceNodeName: string,
-	sourceNodeRunIndex: number,
-	currentNodeRunIndex: number,
-	metadata?: ITaskMetadata,
-): Promise<void> => {
-	if (connectionType === NodeConnectionType.Main) {
-		throw new ApplicationError('Setting type is not supported for main connection', {
-			extra: { type },
-		});
-	}
-
-	let taskData: ITaskData | undefined;
-	if (type === 'input') {
-		taskData = {
-			startTime: new Date().getTime(),
-			executionTime: 0,
-			executionStatus: 'running',
-			source: [null],
-		};
-	} else {
-		// At the moment we expect that there is always an input sent before the output
-		taskData = get(
-			runExecutionData,
-			['resultData', 'runData', nodeName, currentNodeRunIndex],
-			undefined,
-		);
-		if (taskData === undefined) {
-			return;
-		}
-		taskData.metadata = metadata;
-	}
-	taskData = taskData!;
-
-	if (data instanceof Error) {
-		taskData.executionStatus = 'error';
-		taskData.error = data;
-	} else {
-		if (type === 'output') {
-			taskData.executionStatus = 'success';
-		}
-		taskData.data = {
-			[connectionType]: data,
-		} as ITaskDataConnections;
-	}
-
-	if (type === 'input') {
-		if (!(data instanceof Error)) {
-			taskData.inputOverride = {
-				[connectionType]: data,
-			} as ITaskDataConnections;
-		}
-
-		if (!runExecutionData.resultData.runData.hasOwnProperty(nodeName)) {
-			runExecutionData.resultData.runData[nodeName] = [];
-		}
-
-		runExecutionData.resultData.runData[nodeName][currentNodeRunIndex] = taskData;
-		if (additionalData.sendDataToUI) {
-			additionalData.sendDataToUI('nodeExecuteBefore', {
-				executionId: additionalData.executionId,
-				nodeName,
-			});
-		}
-	} else {
-		// Outputs
-		taskData.executionTime = new Date().getTime() - taskData.startTime;
-
-		if (additionalData.sendDataToUI) {
-			additionalData.sendDataToUI('nodeExecuteAfter', {
-				executionId: additionalData.executionId,
-				nodeName,
-				data: taskData,
-			});
-		}
-
-		if (get(runExecutionData, 'executionData.metadata', undefined) === undefined) {
-			runExecutionData.executionData!.metadata = {};
-		}
-
-		let sourceTaskData = get(runExecutionData, ['executionData', 'metadata', sourceNodeName]);
-
-		if (!sourceTaskData) {
-			runExecutionData.executionData!.metadata[sourceNodeName] = [];
-			sourceTaskData = runExecutionData.executionData!.metadata[sourceNodeName];
-		}
-
-		if (!sourceTaskData[sourceNodeRunIndex]) {
-			sourceTaskData[sourceNodeRunIndex] = {
-				subRun: [],
-			};
-		}
-
-		sourceTaskData[sourceNodeRunIndex]!.subRun!.push({
-			node: nodeName,
-			runIndex: currentNodeRunIndex,
-		});
-	}
-};
-
-export async function getInputConnectionData(
-	this: IAllExecuteFunctions,
-	workflow: Workflow,
-	runExecutionData: IRunExecutionData,
-	runIndex: number,
-	connectionInputData: INodeExecutionData[],
-	inputData: ITaskDataConnections,
-	additionalData: IWorkflowExecuteAdditionalData,
-	executeData: IExecuteData,
-	mode: WorkflowExecuteMode,
-	closeFunctions: CloseFunction[],
-	inputName: NodeConnectionType,
-	itemIndex: number,
-	abortSignal?: AbortSignal,
-): Promise<unknown> {
-	const node = this.getNode();
-	const nodeType = workflow.nodeTypes.getByNameAndVersion(node.type, node.typeVersion);
-
-	const inputs = NodeHelpers.getNodeInputs(workflow, node, nodeType.description);
-
-	let inputConfiguration = inputs.find((input) => {
-		if (typeof input === 'string') {
-			return input === inputName;
-		}
-		return input.type === inputName;
-	});
-
-	if (inputConfiguration === undefined) {
-		throw new ApplicationError('Node does not have input of type', {
-			extra: { nodeName: node.name, inputName },
-		});
-	}
-
-	if (typeof inputConfiguration === 'string') {
-		inputConfiguration = {
-			type: inputConfiguration,
-		} as INodeInputConfiguration;
-	}
-
-	const parentNodes = workflow.getParentNodes(node.name, inputName, 1);
-	if (parentNodes.length === 0) {
-		if (inputConfiguration.required) {
-			throw new NodeOperationError(
-				node,
-				`A ${inputConfiguration?.displayName ?? inputName} sub-node must be connected`,
-			);
-		}
-		return inputConfiguration.maxConnections === 1 ? undefined : [];
-	}
-
-	const constParentNodes = parentNodes
-		.map((nodeName) => {
-			return workflow.getNode(nodeName) as INode;
-		})
-		.filter((connectedNode) => connectedNode.disabled !== true)
-		.map(async (connectedNode) => {
-			const nodeType = workflow.nodeTypes.getByNameAndVersion(
-				connectedNode.type,
-				connectedNode.typeVersion,
-			);
-			const context = new SupplyDataContext(
-				workflow,
-				connectedNode,
-				additionalData,
-				mode,
-				runExecutionData,
-				runIndex,
-				connectionInputData,
-				inputData,
-				executeData,
-				closeFunctions,
-				abortSignal,
-			);
-
-			if (!nodeType.supplyData) {
-				if (nodeType.description.outputs.includes(NodeConnectionType.AiTool)) {
-					nodeType.supplyData = async function (this: ISupplyDataFunctions) {
-						return createNodeAsTool(this, nodeType, this.getNode().parameters);
-					};
-				} else {
-					throw new ApplicationError('Node does not have a `supplyData` method defined', {
-						extra: { nodeName: connectedNode.name },
-					});
-				}
-			}
-
-			try {
-				// here sub-node supplyData function gets called
-				// passing data to parent nodes
-				const response = await nodeType.supplyData.call(context, itemIndex);
-				if (response.closeFunction) {
-					closeFunctions.push(response.closeFunction);
-				}
-				return response;
-			} catch (error) {
-				console.log('e', error);
-				// Propagate errors from sub-nodes
-				if (error.functionality === 'configuration-node') throw error;
-				if (!(error instanceof ExecutionBaseError)) {
-					error = new NodeOperationError(connectedNode, error, {
-						itemIndex,
-					});
-				}
-
-				let currentNodeRunIndex = 0;
-				if (runExecutionData.resultData.runData.hasOwnProperty(node.name)) {
-					currentNodeRunIndex = runExecutionData.resultData.runData[node.name].length;
-				}
-
-				// Display the error on the node which is causing it
-				await addExecutionDataFunctions(
-					'input',
-					connectedNode.name,
-					error,
-					runExecutionData,
-					inputName,
-					additionalData,
-					node.name,
-					runIndex,
-					currentNodeRunIndex,
-				);
-
-				// Display on the calling node which node has the error
-				throw new NodeOperationError(connectedNode, `Error in sub-node ${connectedNode.name}`, {
-					itemIndex,
-					functionality: 'configuration-node',
-					description: error.message,
-				});
-			}
-		});
-
-	// Validate the inputs
-	const nodes = await Promise.all(constParentNodes);
-
-	if (inputConfiguration.required && nodes.length === 0) {
-		throw new NodeOperationError(
-			node,
-			`A ${inputConfiguration?.displayName ?? inputName} sub-node must be connected`,
-		);
-	}
-	if (
-		inputConfiguration.maxConnections !== undefined &&
-		nodes.length > inputConfiguration.maxConnections
-	) {
-		throw new NodeOperationError(
-			node,
-			`Only ${inputConfiguration.maxConnections} ${inputName} sub-nodes are/is allowed to be connected`,
-		);
-	}
-
-	return inputConfiguration.maxConnections === 1
-		? (nodes || [])[0]?.response
-		: nodes.map((node) => node.response);
-}
-
-=======
->>>>>>> 870f8640
 export const getRequestHelperFunctions = (
 	workflow: Workflow,
 	node: INode,
