--- conflicted
+++ resolved
@@ -32,53 +32,12 @@
 <script lang="ts" setup>
 import { computed, useCssModule } from 'vue';
 
-<<<<<<< HEAD
-export default defineComponent({
-	name: 'N8nTree',
-	components: {},
-	props: {
-		value: {
-			type: Object as PropType<Record<string, unknown>>,
-			default: () => ({}),
-		},
-		path: {
-			type: Array as PropType<string[]>,
-			default: () => [],
-		},
-		depth: {
-			type: Number,
-			default: 0,
-		},
-		nodeClass: {
-			type: String,
-			default: '',
-		},
-	},
-	computed: {
-		classes(): Record<string, boolean> {
-			return { [this.nodeClass]: !!this.nodeClass, [this.$style.indent]: this.depth > 0 };
-		},
-	},
-	methods: {
-		isN8nBinaryProperty(data: unknown): boolean {
-			return !!data && typeof data === 'object' && '@type' in data && data['@type'] === 'binary';
-		},
-		isSimple(data: unknown): boolean {
-			if (data === null || data === undefined) {
-				return true;
-			}
-
-			if (typeof data === 'object' && Object.keys(data).length === 0) {
-				return true;
-			}
-=======
 interface TreeProps {
 	value?: Record<string, unknown>;
 	path?: string[];
 	depth?: number;
 	nodeClass?: string;
 }
->>>>>>> 0e4216d7
 
 defineOptions({ name: 'N8nTree' });
 const props = withDefaults(defineProps<TreeProps>(), {
@@ -92,6 +51,10 @@
 const classes = computed((): Record<string, boolean> => {
 	return { [props.nodeClass]: !!props.nodeClass, [$style.indent]: props.depth > 0 };
 });
+
+const isN8nBinaryProperty = (data: unknown): boolean => {
+	return !!data && typeof data === 'object' && '@type' in data && data['@type'] === 'binary';
+};
 
 const isSimple = (data: unknown): boolean => {
 	if (data === null || data === undefined) {
