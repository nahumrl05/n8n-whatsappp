module.exports = {
	root: true,

	env: {
		browser: true,
		es6: true,
		node: true,
	},

	parser: '@typescript-eslint/parser',
	parserOptions: {
		project: ['./packages/*/tsconfig.json'],
		sourceType: 'module',
	},
	ignorePatterns: [
		'.eslintrc.js',
		'**/*.js',
		'**/node_modules/**',
		'**/dist/**',
		'**/test/**',
		'**/templates/**',
		'**/ormconfig.ts',
		'**/migrations/**',
	],

	overrides: [
		{
			files: './packages/*(cli|core|workflow|node-dev)/**/*.ts',
			plugins: [
				/**
				 * Plugin with lint rules for import/export syntax
				 * https://github.com/import-js/eslint-plugin-import
				 */
				'eslint-plugin-import',

				/**
				 * @typescript-eslint/eslint-plugin is required by eslint-config-airbnb-typescript
				 * See step 2: https://github.com/iamturns/eslint-config-airbnb-typescript#2-install-eslint-plugins
				 */
				'@typescript-eslint',

				/**
				 * Plugin to report formatting violations as lint violations
				 * https://github.com/prettier/eslint-plugin-prettier
				 */
				'eslint-plugin-prettier',
			],
			extends: [
				/**
				 * Config for typescript-eslint recommended ruleset (without type checking)
				 *
				 * https://github.com/typescript-eslint/typescript-eslint/blob/1c1b572c3000d72cfe665b7afbada0ec415e7855/packages/eslint-plugin/src/configs/recommended.ts
				 */
				'plugin:@typescript-eslint/recommended',

				/**
				 * Config for typescript-eslint recommended ruleset (with type checking)
				 *
				 * https://github.com/typescript-eslint/typescript-eslint/blob/1c1b572c3000d72cfe665b7afbada0ec415e7855/packages/eslint-plugin/src/configs/recommended-requiring-type-checking.ts
				 */
				'plugin:@typescript-eslint/recommended-requiring-type-checking',

				/**
				 * Config for Airbnb style guide for TS, /base to remove React rules
				 *
				 * https://github.com/iamturns/eslint-config-airbnb-typescript
				 * https://github.com/airbnb/javascript/tree/master/packages/eslint-config-airbnb-base/rules
				 */
				'eslint-config-airbnb-typescript/base',

				/**
				 * Config to disable ESLint rules covered by Prettier
				 *
				 * https://github.com/prettier/eslint-config-prettier
				 */
				'eslint-config-prettier',
			],
			rules: {
				// ******************************************************************
				//                   required by prettier plugin
				// ******************************************************************

				// The following rule enables eslint-plugin-prettier
				// See: https://github.com/prettier/eslint-plugin-prettier#recommended-configuration

				'prettier/prettier': 'error',

				// The following two rules must be disabled when using eslint-plugin-prettier:
				// See: https://github.com/prettier/eslint-plugin-prettier#arrow-body-style-and-prefer-arrow-callback-issue

				/**
				 * https://eslint.org/docs/rules/arrow-body-style
				 */
				'arrow-body-style': 'off',

				/**
				 * https://eslint.org/docs/rules/prefer-arrow-callback
				 */
				'prefer-arrow-callback': 'off',

				// ******************************************************************
				//                     additions to base ruleset
				// ******************************************************************

				// ----------------------------------
				//              ESLint
				// ----------------------------------

				/**
				 * https://eslint.org/docs/rules/id-denylist
				 */
				'id-denylist': [
					'error',
					'err',
					'cb',
					'callback',
					'any',
					'Number',
					'number',
					'String',
					'string',
					'Boolean',
					'boolean',
					'Undefined',
					'undefined',
				],

				'no-void': ['error', { allowAsStatement: true }],

				// ----------------------------------
				//        @typescript-eslint
				// ----------------------------------

				/**
				 * https://github.com/typescript-eslint/typescript-eslint/blob/master/packages/eslint-plugin/docs/rules/array-type.md
				 */
				'@typescript-eslint/array-type': ['error', { default: 'array-simple' }],

				/**
				 * https://github.com/typescript-eslint/typescript-eslint/blob/master/packages/eslint-plugin/docs/rules/ban-ts-comment.md
				 */
				'@typescript-eslint/ban-ts-comment': 'off',

				/**
				 * https://github.com/typescript-eslint/typescript-eslint/blob/master/packages/eslint-plugin/docs/rules/ban-types.md
				 */
				'@typescript-eslint/ban-types': [
					'error',
					{
						types: {
							Object: {
								message: 'Use object instead',
								fixWith: 'object',
							},
							String: {
								message: 'Use string instead',
								fixWith: 'string',
							},
							Boolean: {
								message: 'Use boolean instead',
								fixWith: 'boolean',
							},
							Number: {
								message: 'Use number instead',
								fixWith: 'number',
							},
							Symbol: {
								message: 'Use symbol instead',
								fixWith: 'symbol',
							},
							Function: {
								message: [
									'The `Function` type accepts any function-like value.',
									'It provides no type safety when calling the function, which can be a common source of bugs.',
									'It also accepts things like class declarations, which will throw at runtime as they will not be called with `new`.',
									'If you are expecting the function to accept certain arguments, you should explicitly define the function shape.',
								].join('\n'),
							},
						},
						extendDefaults: false,
					},
				],

				/**
				 * https://github.com/typescript-eslint/typescript-eslint/blob/master/packages/eslint-plugin/docs/rules/consistent-type-assertions.md
				 */
				'@typescript-eslint/consistent-type-assertions': 'error',

				/**
				 * https://github.com/typescript-eslint/typescript-eslint/blob/master/packages/eslint-plugin/docs/rules/explicit-member-accessibility.md
				 */
				'@typescript-eslint/explicit-member-accessibility': [
					'error',
					{ accessibility: 'no-public' },
				],

				/**
				 * https://github.com/typescript-eslint/typescript-eslint/blob/master/packages/eslint-plugin/docs/rules/member-delimiter-style.md
				 */
				'@typescript-eslint/member-delimiter-style': [
					'error',
					{
						multiline: {
							delimiter: 'semi',
							requireLast: true,
						},
						singleline: {
							delimiter: 'semi',
							requireLast: false,
						},
					},
				],

				/**
				 * https://github.com/typescript-eslint/typescript-eslint/blob/master/packages/eslint-plugin/docs/rules/naming-convention.md
				 */
				'@typescript-eslint/naming-convention': [
					'error',
					{
						selector: 'default',
						format: ['camelCase'],
					},
					{
						selector: 'variable',
						format: ['camelCase', 'snake_case', 'UPPER_CASE'],
						leadingUnderscore: 'allowSingleOrDouble',
						trailingUnderscore: 'allowSingleOrDouble',
					},
					{
						selector: 'property',
						format: ['camelCase', 'snake_case'],
						leadingUnderscore: 'allowSingleOrDouble',
						trailingUnderscore: 'allowSingleOrDouble',
					},
					{
						selector: 'typeLike',
						format: ['PascalCase'],
					},
					{
						selector: ['method', 'function'],
						format: ['camelCase'],
						leadingUnderscore: 'allowSingleOrDouble',
					},
				],

				/**
				 * https://github.com/typescript-eslint/typescript-eslint/blob/master/packages/eslint-plugin/docs/rules/no-duplicate-imports.md
				 */
				'@typescript-eslint/no-duplicate-imports': 'error',

				/**
				 * https://github.com/typescript-eslint/typescript-eslint/blob/master/packages/eslint-plugin/docs/rules/no-invalid-void-type.md
				 */
				'@typescript-eslint/no-invalid-void-type': 'error',

				/**
				 * https://github.com/typescript-eslint/typescript-eslint/blob/master/packages/eslint-plugin/docs/rules/no-misused-promises.md
				 */
				'@typescript-eslint/no-misused-promises': ['error', { checksVoidReturn: false }],

				/**
				 * https://github.com/typescript-eslint/typescript-eslint/blob/v4.30.0/packages/eslint-plugin/docs/rules/no-floating-promises.md
				 */
				'@typescript-eslint/no-floating-promises': ['error', { ignoreVoid: true }],

				/**
				 * https://github.com/typescript-eslint/typescript-eslint/blob/v4.33.0/packages/eslint-plugin/docs/rules/no-namespace.md
				 */
				'@typescript-eslint/no-namespace': 'off',

				/**
				 * https://eslint.org/docs/1.0.0/rules/no-throw-literal
				 */
				'@typescript-eslint/no-throw-literal': 'error',

				/**
				 * https://github.com/typescript-eslint/typescript-eslint/blob/master/packages/eslint-plugin/docs/rules/no-unnecessary-boolean-literal-compare.md
				 */
				'@typescript-eslint/no-unnecessary-boolean-literal-compare': 'error',

				/**
				 * https://github.com/typescript-eslint/typescript-eslint/blob/master/packages/eslint-plugin/docs/rules/no-unnecessary-qualifier.md
				 */
				'@typescript-eslint/no-unnecessary-qualifier': 'error',

				/**
				 * https://github.com/typescript-eslint/typescript-eslint/blob/master/packages/eslint-plugin/docs/rules/no-unused-expressions.md
				 */
				'@typescript-eslint/no-unused-expressions': 'error',

				/**
				 * https://github.com/typescript-eslint/typescript-eslint/blob/master/packages/eslint-plugin/docs/rules/no-unused-vars.md
				 */
				'@typescript-eslint/no-unused-vars': ['error', { argsIgnorePattern: '_' }],

				/**
				 * https://github.com/typescript-eslint/typescript-eslint/blob/master/packages/eslint-plugin/docs/rules/prefer-nullish-coalescing.md
				 */
				'@typescript-eslint/prefer-nullish-coalescing': 'error',

				/**
				 * https://github.com/typescript-eslint/typescript-eslint/blob/master/packages/eslint-plugin/docs/rules/prefer-optional-chain.md
				 */
				'@typescript-eslint/prefer-optional-chain': 'error',

				/**
				 * https://github.com/typescript-eslint/typescript-eslint/blob/master/packages/eslint-plugin/docs/rules/promise-function-async.md
				 */
				'@typescript-eslint/promise-function-async': 'error',

				// ----------------------------------
				//       eslint-plugin-import
				// ----------------------------------

				/**
				 * https://github.com/import-js/eslint-plugin-import/blob/master/docs/rules/no-default-export.md
				 */
				'import/no-default-export': 'error',

				/**
				 * https://github.com/import-js/eslint-plugin-import/blob/master/docs/rules/order.md
				 */
				'import/order': 'error',

				// ******************************************************************
				//                    overrides to base ruleset
				// ******************************************************************

				// ----------------------------------
				//              ESLint
				// ----------------------------------

				/**
				 * https://eslint.org/docs/rules/class-methods-use-this
				 */
				'class-methods-use-this': 'off',

				/**
				 * https://eslint.org/docs/rules/eqeqeq
				 */
				eqeqeq: 'error',

				/**
				 * https://eslint.org/docs/rules/no-plusplus
				 */
				'no-plusplus': 'off',

				/**
				 * https://eslint.org/docs/rules/object-shorthand
				 */
				'object-shorthand': 'error',

				/**
				 * https://eslint.org/docs/rules/prefer-const
				 */
				'prefer-const': 'error',

				/**
				 * https://eslint.org/docs/rules/prefer-spread
				 */
				'prefer-spread': 'error',

				// ----------------------------------
				//              import
				// ----------------------------------

				/**
				 * https://github.com/import-js/eslint-plugin-import/blob/main/docs/rules/prefer-default-export.md
				 */
				'import/prefer-default-export': 'off',
			},
		},
		{
			files: ['./packages/nodes-base/credentials/*.credentials.ts'],
			plugins: ['eslint-plugin-n8n-nodes-base'],
			rules: {
				'n8n-nodes-base/cred-filename-against-convention': 'error',
				'n8n-nodes-base/cred-class-field-display-name-missing-oauth2': 'error',
<<<<<<< HEAD
=======
				'n8n-nodes-base/cred-class-field-name-missing-oauth2': 'error',
				'n8n-nodes-base/cred-class-name-missing-oauth2-suffix': 'error',
>>>>>>> f4ab14ef
			},
		},
		{
			files: ['./packages/nodes-base/nodes/**/*.ts'],
			plugins: ['eslint-plugin-n8n-nodes-base'],
			rules: {
				'n8n-nodes-base/node-class-description-empty-string': 'error',
				'n8n-nodes-base/node-class-description-icon-not-svg': 'error',
				'n8n-nodes-base/node-class-description-inputs-wrong-regular-node': 'error',
				'n8n-nodes-base/node-class-description-inputs-wrong-trigger-node': 'error',
				'n8n-nodes-base/node-class-description-missing-subtitle': 'error',
				'n8n-nodes-base/node-class-description-outputs-wrong': 'error',
				'n8n-nodes-base/node-execute-block-double-assertion-for-items': 'error',
				'n8n-nodes-base/node-filename-against-convention': 'error',
				'n8n-nodes-base/node-param-collection-type-unsorted-items': 'error',
				'n8n-nodes-base/node-param-default-missing': 'error',
				'n8n-nodes-base/node-param-default-wrong-for-boolean': 'error',
				'n8n-nodes-base/node-param-default-wrong-for-collection': 'error',
				'n8n-nodes-base/node-param-default-wrong-for-fixed-collection': 'error',
				'n8n-nodes-base/node-param-default-wrong-for-fixed-collection': 'error',
				'n8n-nodes-base/node-param-default-wrong-for-multi-options': 'error',
				'n8n-nodes-base/node-param-default-wrong-for-number': 'error',
				'n8n-nodes-base/node-param-default-wrong-for-simplify': 'error',
				'n8n-nodes-base/node-param-default-wrong-for-string': 'error',
				'n8n-nodes-base/node-param-description-boolean-without-whether': 'error',
				'n8n-nodes-base/node-param-description-comma-separated-hyphen': 'error',
				'n8n-nodes-base/node-param-description-empty-string': 'error',
				'n8n-nodes-base/node-param-description-excess-final-period': 'error',
				'n8n-nodes-base/node-param-description-excess-inner-whitespace': 'error',
				'n8n-nodes-base/node-param-description-identical-to-display-name': 'error',
				'n8n-nodes-base/node-param-description-line-break-html-tag': 'error',
				'n8n-nodes-base/node-param-description-lowercase-first-char': 'error',
				'n8n-nodes-base/node-param-description-miscased-id': 'error',
				'n8n-nodes-base/node-param-description-miscased-json': 'error',
				'n8n-nodes-base/node-param-description-miscased-url': 'error',
				'n8n-nodes-base/node-param-description-missing-final-period': 'error',
				'n8n-nodes-base/node-param-description-missing-for-ignore-ssl-issues': 'error',
				'n8n-nodes-base/node-param-description-missing-for-return-all': 'error',
				'n8n-nodes-base/node-param-description-missing-for-simplify': 'error',
				'n8n-nodes-base/node-param-description-missing-from-dynamic-options': 'error',
				'n8n-nodes-base/node-param-description-missing-from-limit': 'error',
				'n8n-nodes-base/node-param-description-unencoded-angle-brackets': 'error',
				'n8n-nodes-base/node-param-description-unneeded-backticks': 'error',
				'n8n-nodes-base/node-param-description-untrimmed': 'error',
				'n8n-nodes-base/node-param-description-url-missing-protocol': 'error',
				'n8n-nodes-base/node-param-description-weak': 'error',
				'n8n-nodes-base/node-param-description-wrong-for-dynamic-multi-options': 'error',
				'n8n-nodes-base/node-param-description-wrong-for-dynamic-options': 'error',
				'n8n-nodes-base/node-param-description-wrong-for-ignore-ssl-issues': 'error',
				'n8n-nodes-base/node-param-description-wrong-for-limit': 'error',
				'n8n-nodes-base/node-param-description-wrong-for-return-all': 'error',
				'n8n-nodes-base/node-param-description-wrong-for-simplify': 'error',
				'n8n-nodes-base/node-param-description-wrong-for-upsert': 'error',
				'n8n-nodes-base/node-param-display-name-excess-inner-whitespace': 'error',
				'n8n-nodes-base/node-param-display-name-miscased': 'error',
				'n8n-nodes-base/node-param-display-name-miscased-id': 'error',
				'n8n-nodes-base/node-param-display-name-untrimmed': 'error',
				'n8n-nodes-base/node-param-display-name-wrong-for-dynamic-multi-options': 'error',
				'n8n-nodes-base/node-param-display-name-wrong-for-dynamic-options': 'error',
				'n8n-nodes-base/node-param-display-name-wrong-for-simplify': 'error',
				'n8n-nodes-base/node-param-display-name-wrong-for-update-fields': 'error',
				'n8n-nodes-base/node-param-min-value-wrong-for-limit': 'error',
				'n8n-nodes-base/node-param-multi-options-type-unsorted-items': 'error',
				'n8n-nodes-base/node-param-operation-without-no-data-expression': 'error',
				'n8n-nodes-base/node-param-option-description-identical-to-name': 'error',
				'n8n-nodes-base/node-param-option-name-containing-star': 'error',
				'n8n-nodes-base/node-param-option-name-duplicate': 'error',
				'n8n-nodes-base/node-param-option-name-wrong-for-get-all': 'error',
				'n8n-nodes-base/node-param-option-name-wrong-for-upsert': 'error',
				'n8n-nodes-base/node-param-option-value-duplicate': 'error',
				'n8n-nodes-base/node-param-options-type-unsorted-items': 'error',
				'n8n-nodes-base/node-param-placeholder-miscased-id': 'error',
				'n8n-nodes-base/node-param-placeholder-missing-email': 'error',
				'n8n-nodes-base/node-param-required-false': 'error',
				'n8n-nodes-base/node-param-resource-with-plural-option': 'error',
				'n8n-nodes-base/node-param-resource-without-no-data-expression': 'error',
				'n8n-nodes-base/node-param-type-options-missing-from-limit': 'error',
				'n8n-nodes-base/node-param-description-missing-from-dynamic-multi-options': 'error',
				'n8n-nodes-base/node-execute-block-wrong-error-thrown': 'error',
				'n8n-nodes-base/node-param-array-type-assertion': 'error',
				'n8n-nodes-base/node-dirname-against-convention': 'error',
				'n8n-nodes-base/node-class-description-name-unsuffixed-trigger-node': 'error',
				'n8n-nodes-base/node-class-description-display-name-unsuffixed-trigger-node': 'error',
				'n8n-nodes-base/node-execute-block-missing-continue-on-fail': 'error',
			},
		},
	],
};<|MERGE_RESOLUTION|>--- conflicted
+++ resolved
@@ -376,11 +376,8 @@
 			rules: {
 				'n8n-nodes-base/cred-filename-against-convention': 'error',
 				'n8n-nodes-base/cred-class-field-display-name-missing-oauth2': 'error',
-<<<<<<< HEAD
-=======
 				'n8n-nodes-base/cred-class-field-name-missing-oauth2': 'error',
 				'n8n-nodes-base/cred-class-name-missing-oauth2-suffix': 'error',
->>>>>>> f4ab14ef
 			},
 		},
 		{
